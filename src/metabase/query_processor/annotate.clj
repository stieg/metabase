(ns metabase.query-processor.annotate
  "Code that analyzes the results of running a query and adds relevant type information about results (including
  foreign key information). This also does things like taking lisp-case keys used in the QP and converting them back
  to snake_case ones used in the frontend.

  TODO - The code in this namespace could definitely use a little cleanup to make it a little easier to wrap one's
         head around :)

  TODO - This namespace should be called something like `metabase.query-processor.middleware.annotate`"
  (:require [clojure
             [set :as set]
             [string :as str]]
            [clojure.tools.logging :as log]
            [medley.core :as m]
            [metabase
             [driver :as driver]
             [util :as u]]
            [metabase.models
             [field :refer [Field]]
             [humanization :as humanization]]
            [metabase.query-processor
             [interface :as i]
             [sort :as sort]
             [util :as qputil]]
            [toucan.db :as db])
  (:import [metabase.query_processor.interface Expression ExpressionRef]))

;;; ## Field Resolution

(defn- valid-collected-field? [keep-date-time-fields? f]
  (or
   ;; is `f` an instance of `Field`, `FieldLiteral`, or `ExpressionRef`?
   (some (u/rpartial instance? f)
         [metabase.query_processor.interface.Field
          metabase.query_processor.interface.FieldLiteral
          metabase.query_processor.interface.ExpressionRef])
   ;; or if we're keeping DateTimeFields, is is an instance of `DateTimeField`?
   (when keep-date-time-fields?
     (instance? metabase.query_processor.interface.DateTimeField f))))

(defn collect-fields
  "Return a sequence of all the `Fields` inside THIS, recursing as needed for collections.
   For maps, add or `conj` to property `:path`, recording the keypath used to reach each `Field.`

     (collect-fields {:name \"id\", ...})     -> [{:name \"id\", ...}]
     (collect-fields [{:name \"id\", ...}])   -> [{:name \"id\", ...}]
     (collect-fields {:a {:name \"id\", ...}) -> [{:name \"id\", :path [:a], ...}]"
  {:style/indent 0}
  [this & [keep-date-time-fields?]]
  {:post [(every? (partial valid-collected-field? keep-date-time-fields?) %)]}
  (condp instance? this
    ;; For a DateTimeField we'll flatten it back into regular Field but include the :unit info for the frontend.
    ;; Recurse so it is otherwise handled normally
    metabase.query_processor.interface.DateTimeField
    (let [{:keys [field unit]} this
          fields               (collect-fields (assoc field :unit unit) keep-date-time-fields?)]
      (if keep-date-time-fields?
        (for [field fields]
          (i/map->DateTimeField {:field field, :unit unit}))
        fields))

    metabase.query_processor.interface.BinnedField
    (let [{:keys [strategy min-value max-value], nested-field :field} this]
      [(assoc nested-field :binning_info {:binning_strategy strategy
                                          :bin_width (:bin-width this)
                                          :num_bins (:num-bins this)
                                          :min_value min-value
                                          :max_value max-value})])

    metabase.query_processor.interface.Field
    (if-let [parent (:parent this)]
      [this parent]
      [this])

    metabase.query_processor.interface.FieldLiteral
    [(assoc this
       :field-id           [:field-literal (:field-name this) (:base-type this)]
       :field-display-name (humanization/name->human-readable-name (:field-name this)))]

    metabase.query_processor.interface.ExpressionRef
    [(assoc this
       :field-display-name (:expression-name this)
       :base-type          :type/Float
       :special-type       :type/Number)]

    ;; for every value in a map in the query we'll descend into the map and find all the fields contained therein and
    ;; mark the key as each field's source. e.g. if we descend into the `:breakout` columns for a query each field
    ;; returned will get a `:source` of `:breakout` The source is important since it is used to determine sort order
    ;; for for columns
    clojure.lang.IPersistentMap
    (for [[k v] (seq this)
          field (collect-fields v keep-date-time-fields?)
          :when field]
      (if (= k :source-query)
        ;; For columns collected from a source query...
        ;; 1) Make sure they didn't accidentally pick up an integer ID if the fields clause was added implicitly. If
        ;;     it does the frontend won't know how to use the field since it won't match up with the same field in the
        ;;     "virtual" table metadata.
        ;; 2) Keep the original `:source` rather than replacing it with `:source-query` since the frontend doesn't
        ;;    know what to do with that.
        (if (= (:unit field) :year)
          ;; if the field is broken out by year we don't want to advertise it as type/DateTime because you can't do a
          ;; datetime breakout on the years that come back (they come back as text). So instead just tell people it's
          ;; a Text column
          (assoc field
            :field-id [:field-literal (:field-name field) :type/Text]
            :base-type :type/Text
            :unit      nil)
          (assoc field
            :field-id [:field-literal (:field-name field) (:base-type field)]))
        ;; For all other fields just add `:source` as described above
        (assoc field :source k)))

    clojure.lang.Sequential
    (for [[i field] (m/indexed (mapcat (u/rpartial collect-fields keep-date-time-fields?) this))]
      (assoc field :clause-position i))

    nil))

(defn- qualify-field-name
  "Update the `field-name` to reflect the name we expect to see coming back from the query.
   (This is for handling Mongo nested Fields, I think (?))"
  [field]
  {:post [(keyword? (:field-name %))]}
  (assoc field :field-name (keyword (str/join \. (rest (i/qualified-name-components field))))))

(defn aggregation-name
  "Return an appropriate field *and* display name for an `:aggregation` subclause (an aggregation or expression)."
  ^String [{custom-name :custom-name, aggregation-type :aggregation-type, :as ag}]
  (when-not i/*driver*
    (throw (Exception. "metabase.query-processor.interface/*driver* is unbound.")))
  (cond
    ;; if a custom name was provided use it
    custom-name               (driver/format-custom-field-name i/*driver* custom-name)
    ;; for unnamed expressions, just compute a name like "sum + count"
    (instance? Expression ag) (let [{:keys [operator args]} ag]
                                (str/join (str " " (name operator) " ")
                                          (for [arg args]
                                            (if (instance? Expression arg)
                                              (str "(" (aggregation-name arg) ")")
                                              (aggregation-name arg)))))
    ;; for unnamed normal aggregations, the column alias is always the same as the ag type except for `:distinct` with
    ;; is called `:count` (WHY?)
    aggregation-type          (if (= (keyword aggregation-type) :distinct)
                                "count"
                                (name aggregation-type))))

(defn- expression-aggregate-field-info [expression]
  (let [ag-name (aggregation-name expression)]
    {:source             :aggregation
     :field-name         ag-name
     :field-display-name ag-name
     :base-type          :type/Number
     :special-type       :type/Number}))

(defn- aggregate-field-info
  "Return appropriate column metadata for an `:aggregation` clause."
  [{ag-type :aggregation-type, ag-field :field, :as ag}]
  (merge (let [field-name (aggregation-name ag)]
           {:source             :aggregation
            :field-name         field-name
            :field-display-name field-name
            :base-type          (:base-type ag-field)
            :special-type       (:special-type ag-field)})
         ;; Always treat count or distinct count as an integer even if the DB in question returns it as something
         ;; wacky like a BigDecimal or Float
         (when (contains? #{:count :distinct} ag-type)
           {:base-type    :type/Integer
            :special-type :type/Number})
         ;; For the time being every Expression is an arithmetic operator and returns a floating-point number, so
         ;; hardcoding these types is fine; In the future when we extend Expressions to handle more functionality
         ;; we'll want to introduce logic that associates a return type with a given expression. But this will work
         ;; for the purposes of a patch release.
         (when (or (instance? ExpressionRef ag-field)
                   (instance? Expression ag-field))
           {:base-type    :type/Float
            :special-type :type/Number})))

(defn- has-aggregation?
  "Does QUERY have an aggregation?"
  [{aggregations :aggregation}]
  (or (empty? aggregations)
      ;; TODO - Not sure this needs to be checked anymore since `:rows` is a legacy way to specifiy "no aggregations"
      ;; and should be stripped out during preprocessing
      (= (:aggregation-type (first aggregations)) :rows)))

(defn- add-aggregate-fields-if-needed
  "Add a Field containing information about an aggregate columns such as `:count` or `:distinct` if needed."
  [{aggregations :aggregation, :as query} fields]
  (if (has-aggregation? query)
    fields
    (concat fields (for [ag aggregations]
                     (if (instance? Expression ag)
                       (expression-aggregate-field-info ag)
                       (aggregate-field-info ag))))))

(defn- generic-info-for-missing-key
  "Return a set of bare-bones metadata for a Field named K when all else fails.
   Scan the INITIAL-VALUES of K in an attempt to determine the `base-type`."
  [k & [initial-values]]
  {:base-type          (or (driver/values->base-type initial-values)
                           :type/*)
   :preview-display    true
   :special-type       nil
   :field-name         k
   :field-display-name (humanization/name->human-readable-name (name k))})

;; TODO - I'm not 100% sure the code reaches this point any more since the `collect-fields` logic now handles nested
;; queries maybe this is used for queries where the source query is native?
(defn- info-for-column-from-source-query
  "Return information about a column that comes back when we're using a source query.
   (This is basically the same as the generic information, but we also add `:id` and `:source`
   columns so drill-through operations can be done on it)."
  [k & [initial-values]]
  (let [col (generic-info-for-missing-key k initial-values)]
    (assoc col
      :id     [:field-literal k (:base-type col)]
      :source :fields)))


(defn- info-for-duplicate-field
  "The Clojure JDBC driver automatically appends suffixes like `count_2` to duplicate columns if multiple columns come
  back with the same name; since at this time we can't resolve those normally (#1786) fall back to using the metadata
  for the first column (e.g., `count`). This is definitely a HACK, but in most cases this should be correct (or at
  least better than the generic info) for the important things like type information."
  [fields k]
  (when-let [[_ field-name-without-suffix] (re-matches #"^(.*)_\d+$" (name k))]
    (some (fn [{field-name :field-name, :as field}]
            (when (= (name field-name) field-name-without-suffix)
              (merge (generic-info-for-missing-key k)
                     (select-keys field [:base-type :special-type :source]))))
          fields)))

(defn- info-for-missing-key
  "Metadata for a field named K, which we weren't able to resolve normally."
  [inner-query fields k initial-values]
  (or (when (:source-query inner-query)
        (info-for-column-from-source-query k initial-values))
      (info-for-duplicate-field fields k)
      (generic-info-for-missing-key k initial-values)))

(defn- add-unknown-fields-if-needed
  "When create info maps for any fields we didn't expect to come back from the query.
   Ideally, this should never happen, but on the off chance it does we still want to return it in the results."
  [inner-query actual-keys initial-rows fields]
  {:pre [(sequential? actual-keys) (every? keyword? actual-keys)]}
  (let [expected-keys (u/prog1 (set (map :field-name fields))
                        (assert (every? keyword? <>)))
        missing-keys  (set/difference (set actual-keys) expected-keys)]
    (when (seq missing-keys)
      (log/warn (u/format-color 'yellow (str "There are fields we (maybe) weren't expecting in the results: %s\n"
                                             "Expected: %s\nActual: %s")
                  missing-keys expected-keys (set actual-keys))))
    (concat fields (for [k     actual-keys
                         :when (contains? missing-keys k)]
                     (info-for-missing-key inner-query fields k (map k initial-rows))))))

(defn- fixup-renamed-fields
  "After executing the query, it's possible that java.jdbc changed the name of the column that was originally in the
  query. This can happen when java.jdbc finds two columns with the same name, it will append an integer (like _2) on
  the end. When this is done on an existing column in the query, this function fixes that up, updating the column
  information we have with the new name that java.jdbc assigned the column. The `add-unknown-fields-if-needed`
  function above is similar, but is used when we don't have existing information on that column and need to infer it."
  [query actual-keys]
  (let [expected-field-names (set (map (comp keyword name) (:fields query)))]
    (if (= expected-field-names (set actual-keys))
      query
      (update query :fields
              (fn [fields]
                (mapv (fn [expected-field actual-key]
                        (if (not= (name expected-field) (name actual-key))
                          (assoc expected-field :field-name (name actual-key))
                          expected-field))
                      fields actual-keys))))))

(defn- convert-field-to-expected-format
  "Rename keys, provide default values, etc. for FIELD so it is in the format expected by the frontend."
  [field]
  {:pre  [field]
   :post [(keyword? (:name %))]}
  (let [defaults {:description nil
                  :id          nil
                  :table_id    nil}]
    (-> (merge defaults field)
        (update :field-display-name #(when % (name %)))
        (set/rename-keys {:base-type          :base_type
                          :field-display-name :display_name
                          :field-id           :id
                          :field-name         :name
                          :fk-field-id        :fk_field_id
                          :preview-display    :preview_display
                          :schema-name        :schema_name
                          :special-type       :special_type
                          :table-id           :table_id
                          :visibility-type    :visibility_type
                          :remapped-to        :remapped_to
                          :remapped-from      :remapped_from})
        (dissoc :position :clause-position :parent :parent-id :table-name :database-type))))

(defn- maybe-add-timezone-info [query]
  (let [timezone-str (qputil/query-timezone query)]
    (fn [field]
      (if (qputil/datetime-field? field)
        (assoc field :timezone timezone-str)
        field))))

(defn- fk-field->dest-fn
  "Fetch fk info and return a function that returns the destination Field of a given Field."
  ([fields]
   (or (fk-field->dest-fn fields (for [{:keys [special_type id]} fields
                                       :when  (and (isa? special_type :type/FK)
                                                   (integer? id))]
                                   id))
       (constantly nil)))
  ;; Fetch the foreign key fields whose origin is in the returned Fields, create a map of
  ;; origin-field-id->destination-field-id
  ([fields fk-ids]
   (when (seq fk-ids)
     (fk-field->dest-fn fields fk-ids (db/select-id->field :fk_target_field_id Field
                                        :id                 [:in fk-ids]
                                        :fk_target_field_id [:not= nil]))))
  ;; Fetch the destination Fields referenced by the foreign keys
  ([fields fk-ids id->dest-id]
   (when (seq id->dest-id)
     (fk-field->dest-fn fields fk-ids id->dest-id (u/key-by :id (db/select [Field :id :name :display_name :table_id :description :base_type :special_type :visibility_type]
                                                                  :id [:in (vals id->dest-id)])))))
  ;; Return a function that will return the corresponding destination Field for a given Field
  ([_ _ id->dest-id dest-id->field]
   (fn [{:keys [id]}]
     (some-> id id->dest-id dest-id->field))))

(defn- add-extra-info-to-fk-fields
  "Add `:extra_info` about foreign keys to `Fields` whose `special_type` is a `:type/FK`."
  [fields]
  (let [field->dest (fk-field->dest-fn fields)]
    (for [field fields]
      (let [{:keys [table_id], :as dest-field} (field->dest field)]
        (assoc field
          :target     (when dest-field
                        (into {} dest-field))
          :extra_info (if table_id
                        {:target_table_id table_id}
                        {}))))))

(defn- resolve-sort-and-format-columns
  "Collect the Fields referenced in INNER-QUERY, sort them according to the rules at the top of this page, format them
  as expected by the frontend, and return the results."
  [{inner-query :query :as query} result-keys initial-rows]
  {:pre [(sequential? result-keys)]}
  (when (seq result-keys)
    (let [result-keys-set (set result-keys)
          query-with-renamed-columns (fixup-renamed-fields inner-query result-keys)]
      (->> (dissoc query-with-renamed-columns :expressions)
           collect-fields
           ;; qualify the field name to make sure it matches what will come back. (For Mongo nested queries only)
           (map qualify-field-name)
           ;; add entries for aggregate fields
           (add-aggregate-fields-if-needed inner-query)
           ;; make field-name a keyword
           (map (u/rpartial update :field-name keyword))
           ;; add entries for fields we weren't expecting
           (add-unknown-fields-if-needed inner-query result-keys initial-rows)
           ;; remove expected fields not present in the results, and make sure they're unique
           (filter (comp (partial contains? (set result-keys)) :field-name))
           ;; now sort the fields
           (sort/sort-fields inner-query)
           ;; remove any duplicate entires
           (m/distinct-by :field-name)
           ;; Add in timezone info to datetime columns
           (map (maybe-add-timezone-info query))
           ;; convert them to the format expected by the frontend
           (map convert-field-to-expected-format)
           ;; add FK info
           add-extra-info-to-fk-fields))))

(defn- pre-sort-index->post-sort-index
  "Return a  mapping of how columns should be sorted:
   [2 1 0] means the 1st column should be 3rd, 2nd remain 2nd, and 3rd should come 1st."
  [unsorted-columns sorted-columns]
  (let [column-index (zipmap unsorted-columns (range))]
    (map column-index sorted-columns)))

(defn annotate-and-sort
  "Post-process a structured query to add metadata to the results. This stage:

  1.  Sorts the results according to the rules at the top of this page
  2.  Resolves the Fields returned in the results and adds information like `:columns` and `:cols` expected by the
      frontend."
  [query {:keys [columns rows], :as results}]
<<<<<<< HEAD
  (let [row-maps (for [row rows]
                   (zipmap columns row))
        cols    (resolve-sort-and-format-columns query (distinct columns) (take 10 row-maps))
        columns (mapv :name cols)]
=======
  (let [cols           (resolve-sort-and-format-columns (:query query)
                                                        (distinct columns)
                                                        (for [row (take 10 rows)]
                                                          (zipmap columns row)))
        sorted-columns (mapv :name cols)]
>>>>>>> 45bd1bdf
    (assoc results
      :cols    (vec (for [col cols]
                      (update col :name name)))
      :columns (mapv name sorted-columns)
      :rows    (if (not= columns sorted-columns)
                 (let [sorted-column-ordering (pre-sort-index->post-sort-index columns sorted-columns)]
                   (for [row rows]
                     (mapv (partial nth (vec row)) sorted-column-ordering)))
                 rows))))<|MERGE_RESOLUTION|>--- conflicted
+++ resolved
@@ -22,6 +22,7 @@
              [interface :as i]
              [sort :as sort]
              [util :as qputil]]
+            [metabase.util.date :as du]
             [toucan.db :as db])
   (:import [metabase.query_processor.interface Expression ExpressionRef]))
 
@@ -297,8 +298,8 @@
                           :remapped-from      :remapped_from})
         (dissoc :position :clause-position :parent :parent-id :table-name :database-type))))
 
-(defn- maybe-add-timezone-info [query]
-  (let [timezone-str (qputil/query-timezone query)]
+(defn- maybe-add-timezone-info []
+  (let [timezone-str (.getID du/*report-timezone*)]
     (fn [field]
       (if (qputil/datetime-field? field)
         (assoc field :timezone timezone-str)
@@ -345,7 +346,7 @@
 (defn- resolve-sort-and-format-columns
   "Collect the Fields referenced in INNER-QUERY, sort them according to the rules at the top of this page, format them
   as expected by the frontend, and return the results."
-  [{inner-query :query :as query} result-keys initial-rows]
+  [inner-query result-keys initial-rows]
   {:pre [(sequential? result-keys)]}
   (when (seq result-keys)
     (let [result-keys-set (set result-keys)
@@ -367,7 +368,7 @@
            ;; remove any duplicate entires
            (m/distinct-by :field-name)
            ;; Add in timezone info to datetime columns
-           (map (maybe-add-timezone-info query))
+           (map (maybe-add-timezone-info))
            ;; convert them to the format expected by the frontend
            (map convert-field-to-expected-format)
            ;; add FK info
@@ -387,18 +388,11 @@
   2.  Resolves the Fields returned in the results and adds information like `:columns` and `:cols` expected by the
       frontend."
   [query {:keys [columns rows], :as results}]
-<<<<<<< HEAD
-  (let [row-maps (for [row rows]
-                   (zipmap columns row))
-        cols    (resolve-sort-and-format-columns query (distinct columns) (take 10 row-maps))
-        columns (mapv :name cols)]
-=======
   (let [cols           (resolve-sort-and-format-columns (:query query)
                                                         (distinct columns)
                                                         (for [row (take 10 rows)]
                                                           (zipmap columns row)))
         sorted-columns (mapv :name cols)]
->>>>>>> 45bd1bdf
     (assoc results
       :cols    (vec (for [col cols]
                       (update col :name name)))
