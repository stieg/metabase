--- conflicted
+++ resolved
@@ -297,22 +297,6 @@
       );
     }
 
-<<<<<<< HEAD
-=======
-    if (!isFullscreen) {
-      buttons.push(
-        <Tooltip key="new-dashboard" tooltip={t`Move dashboard`}>
-          <Link
-            to={location.pathname + "/move"}
-            data-metabase-event={"Dashboard;Move"}
-          >
-            <Icon className="text-brand-hover" name="move" size={18} />
-          </Link>
-        </Tooltip>,
-      );
-    }
-
->>>>>>> 2b9d5d6f
     if (!isFullscreen && !isEditing && canEdit) {
       buttons.push(
         <Tooltip key="edit-dashboard" tooltip={t`Edit dashboard`}>
@@ -331,7 +315,7 @@
 
     if (!isFullscreen && !isEditing) {
       buttons.push(
-        <Tooltip tooltip={t`Move dashboard`}>
+        <Tooltip key="new-dashboard" tooltip={t`Move dashboard`}>
           <Link
             to={location.pathname + "/move"}
             data-metabase-event={"Dashboard;Move"}
@@ -341,7 +325,7 @@
         </Tooltip>,
       );
       buttons.push(
-        <Tooltip tooltip={t`Duplicate dashboard`}>
+        <Tooltip key="copy-dashboard" tooltip={t`Duplicate dashboard`}>
           <Link
             to={location.pathname + "/copy"}
             data-metabase-event={"Dashboard;Copy"}
