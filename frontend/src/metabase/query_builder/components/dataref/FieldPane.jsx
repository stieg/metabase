/* eslint "react/prop-types": "warn" */
import React, { Component, PropTypes } from "react";

import DetailPane from "./DetailPane.jsx";
import QueryButton from "metabase/components/QueryButton.jsx";
import UseForButton from "./UseForButton.jsx";

import { createCard } from "metabase/lib/card";
import Query, { createQuery } from "metabase/lib/query";
import { isDimension, isSummable } from "metabase/lib/schema_metadata";
import inflection from 'inflection';

import _ from "underscore";

export default class FieldPane extends Component {
    constructor(props, context) {
        super(props, context);

        this.state = {
            table: undefined,
            tableForeignKeys: undefined
        };

        _.bindAll(this, "filterBy", "groupBy", "setQuerySum", "setQueryDistinct", "setQueryCountGroupedBy");
    }

    static propTypes = {
        field: PropTypes.object.isRequired,
        datasetQuery: PropTypes.object,
        loadTableAndForeignKeysFn: PropTypes.func.isRequired,
<<<<<<< HEAD
        runQuery: PropTypes.func.isRequired,
        setQueryFn: PropTypes.func.isRequired,
=======
        runQueryFn: PropTypes.func.isRequired,
        setDatasetQuery: PropTypes.func.isRequired,
>>>>>>> 2d18bb81
        setCardAndRun: PropTypes.func.isRequired
    };

    componentWillMount() {
        this.props.loadTableAndForeignKeysFn(this.props.field.table_id).then((result) => {
            this.setState({
                table: result.table,
                tableForeignKeys: result.foreignKeys
            });
        }).catch((error) => {
            this.setState({
                error: "An error occurred loading the table"
            });
        });
    }

    filterBy() {
        var datasetQuery = this.setDatabaseAndTable();
        // Add an aggregation so both aggregation and filter popovers aren't visible
        if (!Query.hasValidAggregation(datasetQuery.query)) {
            Query.clearAggregations(datasetQuery.query);
        }
        Query.addFilter(datasetQuery.query, [null, this.props.field.id, null]);
        this.props.setDatasetQuery(datasetQuery);
    }

    groupBy() {
        let { datasetQuery } = this.props;
        if (!Query.hasValidAggregation(datasetQuery.query)) {
            Query.clearAggregations(datasetQuery.query);
        }
<<<<<<< HEAD
        Query.addBreakout(query.query, this.props.field.id);
        this.props.setQueryFn(query);
        this.props.runQuery();
=======
        Query.addBreakout(datasetQuery.query, this.props.field.id);
        this.props.setDatasetQuery(datasetQuery);
        this.props.runQueryFn();
>>>>>>> 2d18bb81
    }

    newCard() {
        let card = createCard();
        card.dataset_query = createQuery("query", this.state.table.db_id, this.state.table.id);
        return card;
    }

    setQuerySum() {
        let card = this.newCard();
        card.dataset_query.query.aggregation = ["sum", this.props.field.id];
        this.props.setCardAndRun(card);
    }

    setQueryDistinct() {
        let card = this.newCard();
        card.dataset_query.query.aggregation = ["rows"];
        card.dataset_query.query.breakout = [this.props.field.id];
        this.props.setCardAndRun(card);
    }

    setQueryCountGroupedBy(chartType) {
        let card = this.newCard();
        card.dataset_query.query.aggregation = ["count"];
        card.dataset_query.query.breakout = [this.props.field.id];
        card.display = chartType;
        this.props.setCardAndRun(card);
    }

    render() {
        let { field, datasetQuery } = this.props;
        let { table, error } = this.state;

        let fieldName = field.display_name;
        let tableName = table ? table.display_name : "";

        let useForCurrentQuestion = [],
            usefulQuestions = [];

        // determine if the selected field is a valid dimension on this table
        let validBreakout = false;
        if (this.state.table) {
            const validDimensions = _.filter(table.fields, isDimension);
            validBreakout = _.some(validDimensions, f => f.id === field.id);
        }

        // TODO: allow for filters/grouping via foreign keys
        if (!datasetQuery.query || datasetQuery.query.source_table == undefined || datasetQuery.query.source_table === field.table_id) {
            // NOTE: disabled this for now because we need a way to capture the completed filter before adding it to the query, or to pop open the filter widget here?
            // useForCurrentQuestion.push(<UseForButton title={"Filter by " + name} onClick={this.filterBy} />);

            // current field must be a valid breakout option for this table AND cannot already be in the breakout clause of our query
            if (validBreakout && this.state.table.id === datasetQuery.query.source_table && (datasetQuery.query.breakout && !_.contains(datasetQuery.query.breakout, field.id))) {
                useForCurrentQuestion.push(<UseForButton title={"Group by " + name} onClick={this.groupBy} />);
            }
        }

        if (isSummable(field)) {
            usefulQuestions.push(<QueryButton icon="number" text={"Sum of all values of " + fieldName} onClick={this.setQuerySum} />);
        }
        usefulQuestions.push(<QueryButton icon="table" text={"All distinct values of " + fieldName} onClick={this.setQueryDistinct} />);
        let queryCountGroupedByText = "Number of " + inflection.pluralize(tableName) + " grouped by " + fieldName;
        if (validBreakout) {
            usefulQuestions.push(<QueryButton icon="bar" text={queryCountGroupedByText} onClick={this.setQueryCountGroupedBy.bind(null, "bar")} />);
            usefulQuestions.push(<QueryButton icon="pie" text={queryCountGroupedByText} onClick={this.setQueryCountGroupedBy.bind(null, "pie")} />);
        }

        return (
            <DetailPane
                name={fieldName}
                description={field.description}
                useForCurrentQuestion={useForCurrentQuestion}
                usefulQuestions={usefulQuestions}
                error={error}
            />
        );
    }
}<|MERGE_RESOLUTION|>--- conflicted
+++ resolved
@@ -28,13 +28,8 @@
         field: PropTypes.object.isRequired,
         datasetQuery: PropTypes.object,
         loadTableAndForeignKeysFn: PropTypes.func.isRequired,
-<<<<<<< HEAD
         runQuery: PropTypes.func.isRequired,
-        setQueryFn: PropTypes.func.isRequired,
-=======
-        runQueryFn: PropTypes.func.isRequired,
         setDatasetQuery: PropTypes.func.isRequired,
->>>>>>> 2d18bb81
         setCardAndRun: PropTypes.func.isRequired
     };
 
@@ -66,15 +61,9 @@
         if (!Query.hasValidAggregation(datasetQuery.query)) {
             Query.clearAggregations(datasetQuery.query);
         }
-<<<<<<< HEAD
-        Query.addBreakout(query.query, this.props.field.id);
-        this.props.setQueryFn(query);
-        this.props.runQuery();
-=======
         Query.addBreakout(datasetQuery.query, this.props.field.id);
         this.props.setDatasetQuery(datasetQuery);
-        this.props.runQueryFn();
->>>>>>> 2d18bb81
+        this.props.runQuery();
     }
 
     newCard() {
