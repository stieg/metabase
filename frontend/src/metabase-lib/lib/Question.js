/* @flow weak */

import Query from "./queries/Query";

import Metadata from "./metadata/Metadata";
import Table from "./metadata/Table";
import Field from "./metadata/Field";

<<<<<<< HEAD
import MultiQuery, {
    isMultiDatasetQuery,
    convertToMultiDatasetQuery
} from "./queries/MultiQuery";
import StructuredQuery, {
    isStructuredDatasetQuery
} from "metabase-lib/lib/queries/StructuredQuery";
import NativeQuery, {
    isNativeDatasetQuery
} from "metabase-lib/lib/queries/NativeQuery";
=======
import MultiQuery, { convertToMultiDatasetQuery } from "./MultiQuery";
import StructuredQuery from "metabase-lib/lib/StructuredQuery";
import NativeQuery from "metabase-lib/lib/NativeQuery";
>>>>>>> c5c93e66

import { memoize } from "metabase-lib/lib/utils";
import Utils from "metabase/lib/utils";
import * as Card_DEPRECATED from "metabase/lib/card";
import Query_DEPRECATED from "metabase/lib/query";

import { getParametersWithExtras } from "metabase/meta/Card";

import {
    summarize,
    pivot,
    filter,
    breakout,
    toUnderlyingRecords,
    drillUnderlyingRecords
} from "metabase/qb/lib/actions";
import { getMode } from "metabase/qb/lib/modes";

import _ from "underscore";
import { chain, assoc } from "icepick";

import type {
    Parameter as ParameterObject,
    ParameterId,
    ParameterValues
} from "metabase/meta/types/Parameter";
import type {
    DatasetQuery,
    Card as CardObject,
    StructuredDatasetQuery as StructuredDatasetQueryObject
} from "metabase/meta/types/Card";

import type {
    ClickAction,
    ClickObject,
    QueryMode
} from "metabase/meta/types/Visualization";
import { MetabaseApi, CardApi } from "metabase/services";
import { DatetimeFieldDimension } from "metabase-lib/lib/Dimension";
import { TableId } from "metabase/meta/types/Table";
import { DatabaseId } from "metabase/meta/types/Database";
import AtomicQuery from "metabase-lib/lib/queries/AtomicQuery";
import { Dataset } from "metabase/meta/types/Dataset";

// TODO: move these
type DownloadFormat = "csv" | "json" | "xlsx";
type RevisionId = number;
type ParameterOptions = "FIXME";

/**
 * This is a wrapper around a question/card object, which may contain one or more Query objects
 */
export default class Question {
    /**
     * The Question wrapper requires a metadata object because the queries it contains (like {@link StructuredQuery))
     * need metadata for accessing databases, tables and metrics.
     */
    _metadata: Metadata;

    /**
     * The plain object presentation of this question, equal to the format that Metabase REST API understands.
     * It is called `card` for both historical reasons and to make a clear distinction to this class.
     */
    _card: CardObject;

    /**
     * Parameter values mean either the current values of dashboard filters or SQL editor template parameters.
     * TODO Atte Keinänen 6/6/17: Why are parameter values considered a part of a Question?
     */
    _parameterValues: ParameterValues;

    /**
     * Question constructor
     */
    constructor(
        metadata: Metadata,
        card: CardObject,
        parameterValues?: ParameterValues
    ) {
        this._metadata = metadata;
        this._card = card;
        this._parameterValues = parameterValues || {};
    }

    /**
     * TODO: Write a docstring, rename the latter newQuestion instance method
     */
    static newQuestion({
        databaseId, tableId, metadata, parameterValues, ...cardProps
    }: { databaseId?: DatabaseId, tableId?: TableId, metadata: Metadata, parameterValues?: ParameterValues }) {
        const card = {
            name: cardProps.name || null,
            display: cardProps.display || "table",
            visualization_settings: cardProps.visualization_settings || {},
            dataset_query: cardProps.dataset_query || StructuredQuery.newStucturedQuery({ question: this, databaseId, tableId })
        };

       return new Question(metadata, card, parameterValues);
    }

    /**
     * A question contains either a:
     * - StructuredQuery for queries written in MBQL
     * - NativeQuery for queries written in data source's native query language
     * - MultiQuery that is composed from one or more structured or native queries
     *
     * This is just a wrapper object, the data is stored in `this._card.dataset_query` in a format specific to the query type.
     */
    @memoize query(): Query {
        const datasetQuery = this._card.dataset_query;

        for (const QueryClass of [MultiQuery, StructuredQuery, NativeQuery]) {
            if (QueryClass.isDatasetQueryType(datasetQuery)) {
                // $FlowFixMe: flow doesn't support predicate types yet
                return new QueryClass(this, datasetQuery);
            }
        }

        throw new Error("Unknown query type: " + datasetQuery.type);
    }

    metadata(): Metadata {
        return this._metadata;
    }

    setCard(card: CardObject): Question {
        return new Question(this._metadata, card, this._parameterValues);
    }

    // TODO: Rename?
    newQuestion() {
        return this.setCard(
            chain(this.card())
                .dissoc("id")
                .dissoc("name")
                .dissoc("description")
                .value()
        );
    }

    isEmpty(): boolean {
        return this.query().isEmpty();
    }

    /**
     * Returns a new Question object with an updated query.
     * The query is saved to the `dataset_query` field of the Card object.
     */
    setQuery(newQuery: Query): Question {
        if (this._card.dataset_query !== newQuery.datasetQuery()) {
            return this.setCard(
                assoc(this.card(), "dataset_query", newQuery.datasetQuery())
            );
        }
        return this;
    }

    setDatasetQuery(newDatasetQuery: DatasetQuery): Question {
        return this.setCard(
            assoc(this.card(), "dataset_query", newDatasetQuery)
        );
    }

    card() {
        return this._card;
    }

    /**
     * The visualization type of the question
     */
    display(): string {
        return this._card && this._card.display;
    }

    setDisplay(display) {
        return this.setCard(assoc(this.card(), "display", display));
    }

    /**
     * Question is valid (as far as we know) and can be executed
     */
    canRun(): boolean {
        return this.query().canRun();
    }

    canWrite(): boolean {
        return this._card && this._card.can_write;
    }

    /**
     * Conversion from a single query -centric question to a multi-query question
     */
    isMultiQuery(): boolean {
        return this.query() instanceof MultiQuery;
    }
    canConvertToMultiQuery(): boolean {
        const query = this.query();
<<<<<<< HEAD
        return query instanceof StructuredQuery && !query.isBareRows() && query.breakouts().length === 1;
=======
        return query instanceof StructuredQuery &&
            !query.isBareRows() &&
            query.breakouts().length === 1;
>>>>>>> c5c93e66
    }
    convertToMultiQuery(): Question {
        // TODO Atte Keinänen 6/6/17: I want to be 99% sure that this doesn't corrupt the question in any scenario
        const multiDatasetQuery = convertToMultiDatasetQuery(this, this._card.dataset_query);
        return this.setCard(
            assoc(this._card, "dataset_query", multiDatasetQuery)
        );
    }

    /**
<<<<<<< HEAD
     * A convenience shorthand for getting the MultiQuery object for a multi-query question
=======
     * Returns a list of atomic queries (NativeQuery or StructuredQuery) contained in this question
     */
    singleQueries(): Query[] {
        const query = this.query();
        return query instanceof MultiQuery ? query.childQueries() : [query];
    }

    /**
     * Metric-related methods for the multi-metric query builder
     *
     * These methods provide convenient abstractions and mental mappings for working with questions
     * which are composed of different kinds of metrics (either reusable saved metrics or ad-hoc metrics that are
     * specific to the current question)
     *
>>>>>>> c5c93e66
     */
    multiQuery(): MultiQuery {
        if (!this.isMultiQuery()) {
            throw new Error("Tried to use `multiQuery()` shorthand on a non-multi-query question");
        }

        // $FlowFixMe
<<<<<<< HEAD
        return this.query();
    }

    /**
     * Returns a list of atomic queries (NativeQuery or StructuredQuery) contained in this question
     */
    atomicQueries(): AtomicQuery[] {
        const query = this.query();
        if (query instanceof MultiQuery) return query.atomicQueries()
        if (query instanceof AtomicQuery) return [query]
        return [];
    }
=======
        const multiQuery: MultiQuery = this.query();
        return this.setQuery(multiQuery.removeQueryAtIndex(index));
    }

    // drill through / actions
    // TODO: a lot of this should be moved to StructuredQuery?
    // Maybe in general these should be part of the Query interface and this class would just provide shortcuts for those methods
    // (or maybe it wouldn't provide shortcuts at all?)
>>>>>>> c5c93e66

    /**
     * Visualization drill-through and action widget actions
     *
     * Although most of these are essentially a way to modify the current query, having them as a part
     * of Question interface instead of Query interface makes it more convenient to also change the current visualization
     */
    summarize(aggregation) {
        const tableMetadata = this.tableMetadata();
        return this.setCard(summarize(this.card(), aggregation, tableMetadata));
    }
    breakout(b) {
        return this.setCard(breakout(this.card(), b));
    }
    pivot(breakout, dimensions = []) {
        const tableMetadata = this.tableMetadata();
        return this.setCard(
            // $FlowFixMe: tableMetadata could be null
            pivot(this.card(), breakout, tableMetadata, dimensions)
        );
    }
    filter(operator, column, value) {
        return this.setCard(filter(this.card(), operator, column, value));
    }
    drillUnderlyingRecords(dimensions) {
        return this.setCard(drillUnderlyingRecords(this.card(), dimensions));
    }
    toUnderlyingRecords(): ?Question {
        const newCard = toUnderlyingRecords(this.card());
        if (newCard) {
            return this.setCard(newCard);
        }
    }
    toUnderlyingData(): Question {
        return this.setDisplay("table");
    }
    drillPK(field: Field, value: Value): ?Question {
        const query = this.query();
        if (query instanceof StructuredQuery) {
            return query
                .reset()
                .setTable(field.table)
                .addFilter(["=", ["field-id", field.id], value])
                .question();
        }
    }

    // deprecated
    tableMetadata(): ?Table {
        const query = this.query();
        if (query instanceof StructuredQuery) {
            return query.table();
        } else {
            return null;
        }
    }

    mode(): ?QueryMode {
        return getMode(this.card(), this.tableMetadata());
    }

    actions(): ClickAction[] {
        const mode = this.mode();
        if (mode) {
            return _.flatten(
                mode.actions.map(actionCreator =>
                    actionCreator({ question: this }))
            );
        } else {
            return [];
        }
    }

    actionsForClick(clicked: ?ClickObject): ClickAction[] {
        const mode = this.mode();
        if (mode) {
            return _.flatten(
                mode.drills.map(actionCreator =>
                    actionCreator({ question: this, clicked }))
            );
        } else {
            return [];
        }
    }

    /**
     * A user-defined name for the question
     */
    displayName(): ?string {
        return this._card && this._card.name;
    }

    id(): number {
        return this._card && this._card.id;
    }

    isSaved(): boolean {
        return !!this.id();
    }

    publicUUID(): string {
        return this._card && this._card.public_uuid;
    }

    getUrl(): string {
        return "";
    }
    getLineage(): ?Question {
        return null;
    }

    getPublicUrl(): string {
        return "";
    }
    getDownloadURL(format: DownloadFormat): string {
        return "";
    }

    // These methods require integration with Redux actions or REST API
    update(): Promise<void> {
        return new Promise(() => {});
    }
    save(): Promise<void> {
        return new Promise(() => {});
    }
    revert(revisionId: RevisionId): Promise<void> {
        return new Promise(() => {});
    }
    enablePublicSharing(): Promise<void> {
        return new Promise(() => {});
    }
    disablePublicSharing(): Promise<void> {
        return new Promise(() => {});
    }
    publishAsEmbeddable(): Promise<void> {
        return new Promise(() => {});
    }
    getVersionHistory(): Promise<void> {
        return new Promise(() => {});
    }

    /**
     * Runs the query and returns an array containing results for each single query.
     *
     * If we have a saved and clean single-query question, we use `CardApi.query` instead of a ad-hoc dataset query.
     * This way we benefit from caching and query optimizations done by Metabase backend.
     */
<<<<<<< HEAD
    async getResults({ cancelDeferred, isDirty = false, ignoreCache = false } = {}): [Dataset] {
        const canUseCardApiEndpoint = !isDirty && !this.isMultiQuery() && this.isSaved()
=======
    async getResults(
        { cancelDeferred, isDirty = false, ignoreCache = false }
    ): Promise<[any]> {
        const canUseCardApiEndpoint = !isDirty &&
            !this.isMultiQuery() &&
            this.isSaved();
>>>>>>> c5c93e66

        if (canUseCardApiEndpoint) {
            const queryParams = {
                cardId: this.id(),
                parameters: this.parameters(),
                ignore_cache: ignoreCache
            };

            return [
                await CardApi.query(queryParams, {
                    cancelled: cancelDeferred.promise
                })
            ];
        } else {
<<<<<<< HEAD
            const getDatasetQueryResult = (datasetQuery) =>
                MetabaseApi.dataset(datasetQuery, cancelDeferred ? {cancelled: cancelDeferred.promise} : {});

            const datasetQueries = this.atomicQueries().map(query => query.datasetQuery())
=======
            const getDatasetQueryResult = datasetQuery =>
                MetabaseApi.dataset(
                    datasetQuery,
                    cancelDeferred ? { cancelled: cancelDeferred.promise } : {}
                );

            const datasetQueries = this.singleQueries().map(query =>
                query.datasetQuery());
>>>>>>> c5c93e66
            return Promise.all(datasetQueries.map(getDatasetQueryResult));
        }
    }

    parameters(): ParameterObject[] {
        return getParametersWithExtras(this.card(), this._parameterValues);
    }

    createParameter(parameter: ParameterOptions) {}
    updateParameter(id: ParameterId, parameter: ParameterOptions) {}
    deleteParameter(id: ParameterId) {}

    // predicate function that dermines if the question is "dirty" compared to the given question
    isDirtyComparedTo(originalQuestion: Question) {
        // TODO Atte Keinänen 6/8/17: Reconsider these rules because they don't completely match
        // the current implementation which uses original_card_id for indicating that question has a lineage

        // The rules:
        //   - if it's new, then it's dirty when
        //       1) there is a database/table chosen or
        //       2) when there is any content on the native query
        //       3) when the query is a MultiDatasetQuery
        //   - if it's saved, then it's dirty when
        //       1) the current card doesn't match the last saved version

        if (!this._card) {
            return false;
        } else if (!this._card.id) {
            if (
                this._card.dataset_query.query &&
                this._card.dataset_query.query.source_table
            ) {
                return true;
            } else if (
                this._card.dataset_query.type === "native" &&
                !_.isEmpty(this._card.dataset_query.native.query)
            ) {
                return true;
            } else if (this._card.dataset_query.type === "multi") {
                return true;
            } else {
                return false;
            }
        } else {
            const origCardSerialized = originalQuestion.serializeForUrl();
            const currentCardSerialized = this.serializeForUrl({
                includeOriginalCardId: false
            });
            return currentCardSerialized !== origCardSerialized;
        }
    }

    serializeForUrl({ includeOriginalCardId = true } = {}) {
        // TODO Atte Keinänen 5/31/17: Remove code mutation and unnecessary copying
        const dataset_query = Utils.copy(this._card.dataset_query);
        if (dataset_query.query) {
            dataset_query.query = Query_DEPRECATED.cleanQuery(
                dataset_query.query
            );
        }

        const cardCopy = {
            name: this._card.name,
            description: this._card.description,
            dataset_query: dataset_query,
            display: this._card.display,
            parameters: this._card.parameters,
            visualization_settings: this._card.visualization_settings,
            ...(includeOriginalCardId
                ? // $FlowFixMe
                  { original_card_id: this._card.original_card_id }
                : {})
        };

        return Card_DEPRECATED.utf8_to_b64url(JSON.stringify(cardCopy));
    }
}<|MERGE_RESOLUTION|>--- conflicted
+++ resolved
@@ -6,22 +6,9 @@
 import Table from "./metadata/Table";
 import Field from "./metadata/Field";
 
-<<<<<<< HEAD
-import MultiQuery, {
-    isMultiDatasetQuery,
-    convertToMultiDatasetQuery
-} from "./queries/MultiQuery";
-import StructuredQuery, {
-    isStructuredDatasetQuery
-} from "metabase-lib/lib/queries/StructuredQuery";
-import NativeQuery, {
-    isNativeDatasetQuery
-} from "metabase-lib/lib/queries/NativeQuery";
-=======
-import MultiQuery, { convertToMultiDatasetQuery } from "./MultiQuery";
-import StructuredQuery from "metabase-lib/lib/StructuredQuery";
-import NativeQuery from "metabase-lib/lib/NativeQuery";
->>>>>>> c5c93e66
+import MultiQuery, { convertToMultiDatasetQuery } from "./queries/MultiQuery";
+import StructuredQuery from "./queries/StructuredQuery";
+import NativeQuery from "./queries/NativeQuery";
 
 import { memoize } from "metabase-lib/lib/utils";
 import Utils from "metabase/lib/utils";
@@ -219,13 +206,9 @@
     }
     canConvertToMultiQuery(): boolean {
         const query = this.query();
-<<<<<<< HEAD
-        return query instanceof StructuredQuery && !query.isBareRows() && query.breakouts().length === 1;
-=======
         return query instanceof StructuredQuery &&
             !query.isBareRows() &&
             query.breakouts().length === 1;
->>>>>>> c5c93e66
     }
     convertToMultiQuery(): Question {
         // TODO Atte Keinänen 6/6/17: I want to be 99% sure that this doesn't corrupt the question in any scenario
@@ -236,24 +219,7 @@
     }
 
     /**
-<<<<<<< HEAD
      * A convenience shorthand for getting the MultiQuery object for a multi-query question
-=======
-     * Returns a list of atomic queries (NativeQuery or StructuredQuery) contained in this question
-     */
-    singleQueries(): Query[] {
-        const query = this.query();
-        return query instanceof MultiQuery ? query.childQueries() : [query];
-    }
-
-    /**
-     * Metric-related methods for the multi-metric query builder
-     *
-     * These methods provide convenient abstractions and mental mappings for working with questions
-     * which are composed of different kinds of metrics (either reusable saved metrics or ad-hoc metrics that are
-     * specific to the current question)
-     *
->>>>>>> c5c93e66
      */
     multiQuery(): MultiQuery {
         if (!this.isMultiQuery()) {
@@ -261,7 +227,6 @@
         }
 
         // $FlowFixMe
-<<<<<<< HEAD
         return this.query();
     }
 
@@ -274,16 +239,6 @@
         if (query instanceof AtomicQuery) return [query]
         return [];
     }
-=======
-        const multiQuery: MultiQuery = this.query();
-        return this.setQuery(multiQuery.removeQueryAtIndex(index));
-    }
-
-    // drill through / actions
-    // TODO: a lot of this should be moved to StructuredQuery?
-    // Maybe in general these should be part of the Query interface and this class would just provide shortcuts for those methods
-    // (or maybe it wouldn't provide shortcuts at all?)
->>>>>>> c5c93e66
 
     /**
      * Visualization drill-through and action widget actions
@@ -431,17 +386,12 @@
      * If we have a saved and clean single-query question, we use `CardApi.query` instead of a ad-hoc dataset query.
      * This way we benefit from caching and query optimizations done by Metabase backend.
      */
-<<<<<<< HEAD
-    async getResults({ cancelDeferred, isDirty = false, ignoreCache = false } = {}): [Dataset] {
-        const canUseCardApiEndpoint = !isDirty && !this.isMultiQuery() && this.isSaved()
-=======
     async getResults(
-        { cancelDeferred, isDirty = false, ignoreCache = false }
-    ): Promise<[any]> {
+        { cancelDeferred, isDirty = false, ignoreCache = false } = {}
+    ): Promise<[Dataset]> {
         const canUseCardApiEndpoint = !isDirty &&
             !this.isMultiQuery() &&
             this.isSaved();
->>>>>>> c5c93e66
 
         if (canUseCardApiEndpoint) {
             const queryParams = {
@@ -456,21 +406,14 @@
                 })
             ];
         } else {
-<<<<<<< HEAD
-            const getDatasetQueryResult = (datasetQuery) =>
-                MetabaseApi.dataset(datasetQuery, cancelDeferred ? {cancelled: cancelDeferred.promise} : {});
-
-            const datasetQueries = this.atomicQueries().map(query => query.datasetQuery())
-=======
             const getDatasetQueryResult = datasetQuery =>
                 MetabaseApi.dataset(
                     datasetQuery,
                     cancelDeferred ? { cancelled: cancelDeferred.promise } : {}
                 );
 
-            const datasetQueries = this.singleQueries().map(query =>
+            const datasetQueries = this.atomicQueries().map(query =>
                 query.datasetQuery());
->>>>>>> c5c93e66
             return Promise.all(datasetQueries.map(getDatasetQueryResult));
         }
     }
