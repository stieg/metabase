(ns metabase.test.data.generic-sql
  "Common functionality for various Generic SQL dataset drivers."
  (:require [clojure.java.jdbc :as jdbc]
            [clojure.string :as s]
            [honeysql
             [core :as hsql]
             [format :as hformat]
             [helpers :as h]]
            [medley.core :as m]
            [metabase.driver.generic-sql :as sql]
            [metabase.driver.generic-sql.query-processor :as sqlqp]
            [metabase.test.data.interface :as i]
            [metabase.util :as u]
            [metabase.util
             [date :as du]
             [honeysql-extensions :as hx]])
  (:import clojure.lang.Keyword
           java.sql.SQLException
           [metabase.test.data.interface DatabaseDefinition FieldDefinition TableDefinition]))

;;; ----------------------------------- IGenericSQLTestExtensions + default impls ------------------------------------

(defprotocol IGenericSQLTestExtensions
  "Methods for loading `DatabaseDefinition` in a SQL database.
   A type that implements `IGenericSQLTestExtensions` can be made to implement most of `IDriverTestExtensions`
   by using the `IDriverTestExtensionsMixin`.

   Methods marked *Optional* below have a default implementation specified in `DefaultsMixin`."
  (field-base-type->sql-type [this, ^Keyword base-type]
    "Return a native SQL type that should be used for fields of BASE-TYPE.")

  (pk-sql-type ^String [this]
    "SQL type of a primary key field.")

  ;; *Optional* SQL Statements
  (create-db-sql ^String [this, ^DatabaseDefinition dbdef]
    "*Optional* Return a `CREATE DATABASE` statement.")

  (drop-db-if-exists-sql ^String [this, ^DatabaseDefinition dbdef]
    "*Optional* Return a `DROP DATABASE` statement.")

  (create-table-sql ^String [this, ^DatabaseDefinition dbdef, ^TableDefinition tabledef]
    "*Optional* Return a `CREATE TABLE` statement.")

  (drop-table-if-exists-sql ^String [this, ^DatabaseDefinition dbdef, ^TableDefinition tabledef]
    "*Optional* Return a `DROP TABLE IF EXISTS` statement.")

  (add-fk-sql ^String [this, ^DatabaseDefinition dbdef, ^TableDefinition tabledef, ^FieldDefinition fielddef]
    "*Optional* Return a `ALTER TABLE ADD CONSTRAINT FOREIGN KEY` statement.")

  (inline-column-comment-sql ^String [this, ^String comment]
    "*Optional* Return an inline `COMMENT` statement for a column.")

  (standalone-column-comment-sql ^String [this, ^DatabaseDefinition dbdef, ^TableDefinition tabledef, ^FieldDefinition fielddef]
    "*Optional* Return standalone `COMMENT` statement for a column.")

  (inline-table-comment-sql ^String [this, ^String comment]
    "*Optional* Return an inline `COMMENT` statement for a table.")

  (standalone-table-comment-sql ^String [this, ^DatabaseDefinition dbdef, ^TableDefinition tabledef]
    "*Optional* Return standalone `COMMENT` statement for a table.")

  (prepare-identifier [this, ^String identifier]
    "*OPTIONAL*. Prepare an identifier, such as a Table or Field name, when it is used in a SQL query.
     This is used by drivers like H2 to transform names to upper-case.
     The default implementation is `identity`.")

  (pk-field-name ^String [this]
    "*Optional* Name of a PK field. Defaults to `\"id\"`.")

  ;; TODO - WHAT ABOUT SCHEMA NAME???
  (qualified-name-components [this, ^String database-name]
                             [this, ^String database-name, ^String table-name]
                             [this, ^String database-name, ^String table-name, ^String field-name]
    "*Optional*. Return a vector of String names that can be used to refer to a database, table, or field.
 This is provided so drivers have the opportunity to inject things like schema names or even modify the names
 themselves.

    (qualified-name-components [driver \"my-db\" \"my-table\"]) -> [\"my-db\" \"dbo\" \"my-table\"]

 By default, this qualifies field names with their table name, but otherwise does no other specific
 qualification.")

  ;; TODO - why can't we just use `honeysql.core/format` with the `:quoting` options set to the driver's `quote-style`?
  (quote-name ^String [this, ^String nm]
    "*Optional*. Quote a name. Defaults to using double quotes.")

  (qualify+quote-name ^String [this, ^String database-name]
                      ^String [this, ^String database-name, ^String table-name]
                      ^String [this, ^String database-name, ^String table-name, ^String field-name]
    "*Optional*. Qualify names and combine into a single, quoted name. By default, this combines the results of
     `qualified-name-components`and `quote-name`.

       (qualify+quote-name [driver \"my-db\" \"my-table\"]) -> \"my-db\".\"dbo\".\"my-table\"")

  (database->spec [this, ^Keyword context, ^DatabaseDefinition dbdef]
    "*Optional*. Return a JDBC spec that should be used to connect to DBDEF.
     Uses `sql/connection-details->spec` by default.")

  (load-data! [this, ^DatabaseDefinition dbdef, ^TableDefinition tabledef]
    "*Optional*. Load the rows for a specific table into a DB. `load-data-chunked` is the default implementation.")

  (^{:style/indent 2} execute-sql! [driver ^Keyword context, ^DatabaseDefinition dbdef, ^String sql]
    "*Optional*. Execute a string of raw SQL. Context is either `:server` or `:db`."))


(defn- default-create-db-sql [driver {:keys [database-name]}]
  (format "CREATE DATABASE %s;" (qualify+quote-name driver database-name)))

(defn default-drop-db-if-exists-sql [driver {:keys [database-name]}]
  (format "DROP DATABASE IF EXISTS %s;" (qualify+quote-name driver database-name)))

(defn default-create-table-sql [driver {:keys [database-name], :as dbdef} {:keys [table-name field-definitions table-comment]}]
  (let [quot          (partial quote-name driver)
        pk-field-name (quot (pk-field-name driver))]
    (format "CREATE TABLE %s (%s, %s %s, PRIMARY KEY (%s)) %s;"
            (qualify+quote-name driver database-name table-name)
            (->> field-definitions
                 (map (fn [{:keys [field-name base-type field-comment]}]
                        (format "%s %s %s"
                                (quot field-name)
                                (if (map? base-type)
                                  (:native base-type)
                                  (field-base-type->sql-type driver base-type))
                                (or (inline-column-comment-sql driver field-comment) ""))))
                 (interpose ", ")
                 (apply str))
            pk-field-name (pk-sql-type driver)
            pk-field-name
            (or (inline-table-comment-sql driver table-comment) ""))))

(defn- default-drop-table-if-exists-sql [driver {:keys [database-name]} {:keys [table-name]}]
  (format "DROP TABLE IF EXISTS %s;" (qualify+quote-name driver database-name table-name)))

(defn drop-table-if-exists-cascade-sql
  "Alternate implementation of `drop-table-if-exists-sql` that adds `CASCADE` to the statement for DBs that support
  it."
  [driver {:keys [database-name]} {:keys [table-name]}]
  (format "DROP TABLE IF EXISTS %s CASCADE;" (qualify+quote-name driver database-name table-name)))

(defn default-add-fk-sql [driver {:keys [database-name]} {:keys [table-name]} {dest-table-name :fk, field-name :field-name}]
  (let [quot            (partial quote-name driver)
        dest-table-name (name dest-table-name)]
    (format "ALTER TABLE %s ADD CONSTRAINT %s FOREIGN KEY (%s) REFERENCES %s (%s);"
            (qualify+quote-name driver database-name table-name)
            ;; limit FK constraint name to 30 chars since Oracle doesn't support names longer than that
            (quot (apply str (take 30 (format "fk_%s_%s_%s" table-name field-name dest-table-name))))
            (quot field-name)
            (qualify+quote-name driver database-name dest-table-name)
            (quot (pk-field-name driver)))))

(defn standard-inline-column-comment-sql
  "Generic inline COMMENT that driver can mixin if supported."
  [_ field-comment]
  (when (seq field-comment)
    (format "COMMENT '%s'" field-comment)))

(defn standard-standalone-column-comment-sql
  "Generic standalone COMMENT that driver can mixin if supported."
  [driver {:keys [database-name]} {:keys [table-name]} {:keys [field-name field-comment]}]
  (when (seq field-comment)
    (format "COMMENT ON COLUMN %s IS '%s';"
      (qualify+quote-name driver database-name table-name field-name)
      field-comment)))

(defn standard-inline-table-comment-sql
  "Generic inline COMMENT that driver can mixin if supported."
  [_ table-comment]
  (when (seq table-comment)
    (format "COMMENT '%s'" table-comment)))

(defn standard-standalone-table-comment-sql
  "Generic standalone COMMENT that driver can mixin if supported."
  [driver {:keys [database-name]} {:keys [table-name table-comment]}]
  (when (seq table-comment)
    (format "COMMENT ON TABLE %s IS '%s';"
      (qualify+quote-name driver database-name table-name)
      table-comment)))

(defn- default-qualified-name-components
  ([_ db-name]                       [db-name])
  ([_ db-name table-name]            [table-name])
  ([_ db-name table-name field-name] [table-name field-name]))

(defn- default-quote-name [_ nm]
  (str \" nm \"))

(defn- quote+combine-names [driver names]
  (s/join \. (for [n names]
               (name (hx/qualify-and-escape-dots (quote-name driver n))))))

(defn- default-qualify+quote-name
  ;; TODO - what about schemas?
  ([driver db-name]
   (quote+combine-names driver (qualified-name-components driver db-name)))
  ([driver db-name table-name]
   (quote+combine-names driver (qualified-name-components driver db-name table-name)))
  ([driver db-name table-name field-name]
   (quote+combine-names driver (qualified-name-components driver db-name table-name field-name))))

(defn- default-database->spec [driver context dbdef]
  (sql/connection-details->spec driver (i/database->connection-details driver context dbdef)))


;;; Loading Table Data

;; Since different DBs have constraints on how we can do this, the logic is broken out into a few different functions
;; you can compose together a driver that works with a given DB.
;;
;; (ex. SQL Server has a low limit on how many ? args we can have in a prepared statement, so it needs to be broken
;;  out into chunks; Oracle doesn't understand the normal syntax for inserting multiple rows at a time so we'll insert
;;  them one-at-a-time instead)

(defn load-data-get-rows
  "Get a sequence of row maps for use in a `insert!` when loading table data."
  [driver dbdef tabledef]
  (let [fields-for-insert (mapv (comp keyword :field-name)
                                (:field-definitions tabledef))]
    (for [row (:rows tabledef)]
      (zipmap fields-for-insert (for [v row]
                                  (if (and (not (instance? java.sql.Time v))
                                           (instance? java.util.Date v))
                                    (du/->Timestamp v du/utc)
                                    v))))))

(defn add-ids
  "Add an `:id` column to each row in `rows`, for databases that should have data inserted with the ID explicitly
  specified."
  [rows]
  (for [[i row] (m/indexed rows)]
    (assoc row :id (inc i))))

(defn load-data-add-ids
  "Add IDs to each row, presumabily for doing a parallel insert. This arg should go before `load-data-chunked` or
  `load-data-one-at-a-time`."
  [insert!]
  (fn [rows]
    (insert! (vec (add-ids rows)))))

(defn load-data-chunked
  "Insert rows in chunks, which default to 200 rows each."
  ([insert!]                   (load-data-chunked map insert!))
  ([map-fn insert!]            (load-data-chunked map-fn 200 insert!))
  ([map-fn chunk-size insert!] (fn [rows]
                                 (dorun (map-fn insert! (partition-all chunk-size rows))))))

(defn load-data-one-at-a-time
  "Insert rows one at a time."
  ([insert!]        (load-data-one-at-a-time map insert!))
  ([map-fn insert!] (fn [rows]
                      (dorun (map-fn insert! rows)))))

(defn- escape-field-names
  "Escape the field-name keys in ROW-OR-ROWS."
  [row-or-rows]
  (if (sequential? row-or-rows)
    (map escape-field-names row-or-rows)
    (into {} (for [[k v] row-or-rows]
               {(sql/escape-field-name k) v}))))

(defn- do-insert!
  "Insert ROW-OR-ROWS into TABLE-NAME for the DRIVER database defined by SPEC."
  [driver spec table-name row-or-rows]
  (let [prepare-key (comp keyword (partial prepare-identifier driver) name)
        rows        (if (sequential? row-or-rows)
                      row-or-rows
                      [row-or-rows])
        columns     (keys (first rows))
        values      (for [row rows]
                      (for [value (map row columns)]
                        (sqlqp/->honeysql driver value)))
        hsql-form   (-> (apply h/columns (for [column columns]
                                           (hx/qualify-and-escape-dots (prepare-key column))))
                        (h/insert-into (prepare-key table-name))
                        (h/values values))
        sql+args    (hx/unescape-dots (binding [hformat/*subquery?* false]
                                        (hsql/format hsql-form
                                          :quoting             (sql/quote-style driver)
                                          :allow-dashed-names? true)))]
    (try (jdbc/execute! spec sql+args)
         (catch SQLException e
           (println (u/format-color 'red "INSERT FAILED: \n%s\n" sql+args))
           (jdbc/print-sql-exception-chain e)))))

(defn make-load-data-fn
  "Create a `load-data!` function. This creates a function to actually insert a row or rows, wraps it with any
  WRAP-INSERT-FNS, the calls the resulting function with the rows to insert."
  [& wrap-insert-fns]
  (fn [driver {:keys [database-name], :as dbdef} {:keys [table-name], :as tabledef}]
    (jdbc/with-db-connection [conn (database->spec driver :db dbdef)]
      (.setAutoCommit (jdbc/get-connection conn) false)
      (let [table-name (apply hx/qualify-and-escape-dots (qualified-name-components driver database-name table-name))
            insert!    ((apply comp wrap-insert-fns) (partial do-insert! driver conn table-name))
            rows       (load-data-get-rows driver dbdef tabledef)]
        (insert! rows)))))

(def load-data-all-at-once!            "Insert all rows at once."                             (make-load-data-fn))
(def load-data-chunked!                "Insert rows in chunks of 200 at a time."              (make-load-data-fn load-data-chunked))
(def load-data-one-at-a-time!          "Insert rows one at a time."                           (make-load-data-fn load-data-one-at-a-time))
(def load-data-add-ids!                "Insert all rows at once; add IDs."                    (make-load-data-fn load-data-add-ids))
(def load-data-chunked-parallel!       "Insert rows in chunks of 200 at a time, in parallel." (make-load-data-fn load-data-add-ids (partial load-data-chunked pmap)))
(def load-data-one-at-a-time-parallel! "Insert rows one at a time, in parallel."              (make-load-data-fn load-data-add-ids (partial load-data-one-at-a-time pmap)))
;; ^ the parallel versions aren't neccesarily faster than the sequential versions for all drivers so make sure to do some profiling in order to pick the appropriate implementation

(defn- jdbc-execute! [db-spec sql]
  (jdbc/execute! db-spec [sql] {:transaction? false, :multi? true}))

(defn default-execute-sql! [driver context dbdef sql & {:keys [execute!]
                                                        :or   {execute! jdbc-execute!}}]
  (let [sql (some-> sql s/trim)]
    (when (and (seq sql)
               ;; make sure SQL isn't just semicolons
               (not (s/blank? (s/replace sql #";" ""))))
      ;; Remove excess semicolons, otherwise snippy DBs like Oracle will barf
      (let [sql (s/replace sql #";+" ";")]
        (try
          (execute! (database->spec driver context dbdef) sql)
          (catch SQLException e
            (println "Error executing SQL:" sql)
            (printf "Caught SQLException:\n%s\n"
                    (with-out-str (jdbc/print-sql-exception-chain e)))
            (throw e))
          (catch Throwable e
            (println "Error executing SQL:" sql)
            (printf "Caught Exception: %s %s\n%s\n" (class e) (.getMessage e)
                    (with-out-str (.printStackTrace e)))
            (throw e)))))))

(def DefaultsMixin
  "Default implementations for methods marked *Optional* in `IGenericSQLTestExtensions`."
  {:add-fk-sql                    default-add-fk-sql
   :inline-column-comment-sql     (constantly nil)
   :standalone-column-comment-sql (constantly nil)
   :inline-table-comment-sql      (constantly nil)
   :standalone-table-comment-sql  (constantly nil)
   :create-db-sql                 default-create-db-sql
   :create-table-sql              default-create-table-sql
   :database->spec                default-database->spec
   :drop-db-if-exists-sql         default-drop-db-if-exists-sql
   :drop-table-if-exists-sql      default-drop-table-if-exists-sql
   :execute-sql!                  default-execute-sql!
   :load-data!                    load-data-chunked!
   :pk-field-name                 (constantly "id")
   :prepare-identifier            (u/drop-first-arg identity)
   :qualified-name-components     default-qualified-name-components
   :qualify+quote-name            default-qualify+quote-name
   :quote-name                    default-quote-name})


;;; ------------------------------------------- IDriverTestExtensions impl -------------------------------------------

(defn sequentially-execute-sql!
  "Alternative implementation of `execute-sql!` that executes statements one at a time for drivers
  that don't support executing multiple statements at once.

  Since there are some cases were you might want to execute compound statements without splitting, an upside-down
  ampersand (`⅋`) is understood as an \"escaped\" semicolon in the resulting SQL statement."
  [driver context dbdef sql  & {:keys [execute!] :or {execute! default-execute-sql!}}]
  (when sql
    (doseq [statement (map s/trim (s/split sql #";+"))]
      (when (seq statement)
        (execute! driver context dbdef (s/replace statement #"⅋" ";"))))))

<<<<<<< HEAD
(defn default-create-db!
  ([driver database-definition]
   (default-create-db! driver database-definition false))
  ([driver {:keys [table-definitions], :as dbdef} skip-drop-db?]
=======
(defn- create-db!
  "Default implementation of `create-db!` for SQL drivers."
  ([driver db-def]
   (create-db! driver db-def nil))
  ([driver {:keys [table-definitions], :as dbdef} {:keys [skip-drop-db?]
                                                   :or   {skip-drop-db? false}}]
>>>>>>> 83e821bf
   (when-not skip-drop-db?
     ;; Exec SQL for creating the DB
     (execute-sql! driver :server dbdef (str (drop-db-if-exists-sql driver dbdef) ";\n"
                                             (create-db-sql driver dbdef))))
   ;; Build combined statement for creating tables + FKs + comments
   (let [statements (atom [])]
     ;; Add the SQL for creating each Table
     (doseq [tabledef table-definitions]
       (swap! statements conj (drop-table-if-exists-sql driver dbdef tabledef)
              (create-table-sql driver dbdef tabledef)))

     ;; Add the SQL for adding FK constraints
     (doseq [{:keys [field-definitions], :as tabledef} table-definitions]
       (doseq [{:keys [fk], :as fielddef} field-definitions]
         (when fk
           (swap! statements conj (add-fk-sql driver dbdef tabledef fielddef)))))
     ;; Add the SQL for adding table comments
     (doseq [{:keys [table-comment], :as tabledef} table-definitions]
       (when table-comment
         (swap! statements conj (standalone-table-comment-sql driver dbdef tabledef))))
     ;; Add the SQL for adding column comments
     (doseq [{:keys [field-definitions], :as tabledef} table-definitions]
       (doseq [{:keys [field-comment], :as fielddef} field-definitions]
         (when field-comment
           (swap! statements conj (standalone-column-comment-sql driver dbdef tabledef fielddef)))))
     ;; exec the combined statement
     (execute-sql! driver :db dbdef (s/join ";\n" (map hx/unescape-dots @statements))))
   ;; Now load the data for each Table
   (doseq [tabledef table-definitions]
     (du/profile (format "load-data for %s %s %s" (name driver) (:database-name dbdef) (:table-name tabledef))
       (load-data! driver dbdef tabledef)))))


(def IDriverTestExtensionsMixin
  "Mixin for `IGenericSQLTestExtensions` types to implement `create-db!` from `IDriverTestExtensions`."
  (merge i/IDriverTestExtensionsDefaultsMixin
         {:create-db! default-create-db!}))


;;; ## Various Util Fns

(defn- do-when-testing-engine {:style/indent 1} [engine f]
  (require 'metabase.test.data.datasets)
  ((resolve 'metabase.test.data.datasets/do-when-testing-engine) engine f))

(defn execute-when-testing!
  "Execute a prepared SQL-AND-ARGS against Database with spec returned by GET-CONNECTION-SPEC only when running tests
  against ENGINE. Useful for doing engine-specific setup or teardown."
  {:style/indent 2}
  [engine get-connection-spec & sql-and-args]
  (do-when-testing-engine engine
    (fn []
      (println (u/format-color 'blue "[%s] %s" (name engine) (first sql-and-args)))
      (jdbc/execute! (get-connection-spec) sql-and-args)
      (println (u/format-color 'blue "[OK]")))))

(defn query-when-testing!
  "Execute a prepared SQL-AND-ARGS **query** against Database with spec returned by GET-CONNECTION-SPEC only when
  running tests against ENGINE. Useful for doing engine-specific setup or teardown where `execute-when-testing!` won't
  work because the query returns results."
  {:style/indent 2}
  [engine get-connection-spec & sql-and-args]
  (do-when-testing-engine engine
    (fn []
      (println (u/format-color 'blue "[%s] %s" (name engine) (first sql-and-args)))
      (u/prog1 (jdbc/query (get-connection-spec) sql-and-args)
        (println (u/format-color 'blue "[OK] -> %s" (vec <>)))))))<|MERGE_RESOLUTION|>--- conflicted
+++ resolved
@@ -361,19 +361,12 @@
       (when (seq statement)
         (execute! driver context dbdef (s/replace statement #"⅋" ";"))))))
 
-<<<<<<< HEAD
 (defn default-create-db!
-  ([driver database-definition]
-   (default-create-db! driver database-definition false))
-  ([driver {:keys [table-definitions], :as dbdef} skip-drop-db?]
-=======
-(defn- create-db!
   "Default implementation of `create-db!` for SQL drivers."
   ([driver db-def]
    (create-db! driver db-def nil))
   ([driver {:keys [table-definitions], :as dbdef} {:keys [skip-drop-db?]
                                                    :or   {skip-drop-db? false}}]
->>>>>>> 83e821bf
    (when-not skip-drop-db?
      ;; Exec SQL for creating the DB
      (execute-sql! driver :server dbdef (str (drop-db-if-exists-sql driver dbdef) ";\n"
