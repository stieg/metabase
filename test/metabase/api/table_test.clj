(ns metabase.api.table-test
  "Tests for /api/table endpoints."
  (:require [clojure.walk :as walk]
            [expectations :refer :all]
            [medley.core :as m]
            [metabase
             [driver :as driver]
             [http-client :as http]
             [middleware :as middleware]
             [sync-database :as sync-database]
             [util :as u]]
            [metabase.models
             [card :refer [Card]]
             [database :as database :refer [Database]]
             [field :refer [Field]]
             [permissions :as perms]
             [permissions-group :as perms-group]
             [table :refer [Table]]]
            [metabase.test
             [data :as data]
             [util :as tu :refer [match-$ resolve-private-vars]]]
            [metabase.test.data
             [dataset-definitions :as defs]
<<<<<<< HEAD
             [users :refer :all]]
            [toucan
             [db :as db]
             [hydrate :as hydrate]]
=======
             [users :refer [user->client]]]
            [toucan.hydrate :as hydrate]
            [toucan.db :as db]
>>>>>>> c3a7dd23
            [toucan.util.test :as tt]))

(resolve-private-vars metabase.models.table pk-field-id)
(resolve-private-vars metabase.api.table
  dimension-options-for-response datetime-dimension-indexes numeric-dimension-indexes
  numeric-default-index date-default-index coordinate-default-index)


;; ## /api/org/* AUTHENTICATION Tests
;; We assume that all endpoints for a given context are enforced by the same middleware, so we don't run the same
;; authentication test on every single individual endpoint

(expect (get middleware/response-unauthentic :body) (http/client :get 401 "table"))
(expect (get middleware/response-unauthentic :body) (http/client :get 401 (format "table/%d" (data/id :users))))


;; Helper Fns

(defn- db-details []
  (match-$ (data/db)
    {:created_at         $
     :engine             "h2"
     :id                 $
     :updated_at         $
     :name               "test-data"
     :is_sample          false
     :is_full_sync       true
     :description        nil
     :caveats            nil
     :points_of_interest nil
     :features           (mapv name (driver/features (driver/engine->driver :h2)))}))

(defn- table-defaults []
  {:description             nil
   :caveats                 nil
   :points_of_interest      nil
   :show_in_getting_started false
   :entity_type             nil
   :visibility_type         nil
   :db                      (db-details)
   :entity_name             nil
   :active                  true
   :db_id                   (data/id)
   :segments                []
   :metrics                 []})

(def ^:private ^:const field-defaults
  {:description              nil
   :active                   true
   :position                 0
   :target                   nil
   :preview_display          true
   :visibility_type          "normal"
   :caveats                  nil
   :points_of_interest       nil
   :parent_id                nil
   :min_value                nil
   :max_value                nil
   :dimension_options        []
   :default_dimension_option nil})


;; ## GET /api/table
;; These should come back in alphabetical order and include relevant metadata
(expect
  #{{:name         (data/format-name "categories")
     :display_name "Categories"
     :rows         75
     :id           (data/id :categories)}
    {:name         (data/format-name "checkins")
     :display_name "Checkins"
     :rows         1000
     :id           (data/id :checkins)}
    {:name         (data/format-name "users")
     :display_name "Users"
     :rows         15
     :id           (data/id :users)}
    {:name         (data/format-name "venues")
     :display_name "Venues"
     :rows         100
     :id           (data/id :venues)}}
  (->> ((user->client :rasta) :get 200 "table")
       (filter #(= (:db_id %) (data/id))) ; prevent stray tables from affecting unit test results
       (map #(dissoc %
                     :raw_table_id :db :created_at :updated_at :schema :entity_name :description :entity_type :visibility_type
                     :caveats :points_of_interest :show_in_getting_started :db_id :active))
       set))


;; ## GET /api/table/:id
(expect
  (merge (dissoc (table-defaults) :segments :field_values :metrics)
         (match-$ (Table (data/id :venues))
           {:schema       "PUBLIC"
            :name         "VENUES"
            :display_name "Venues"
            :rows         100
            :updated_at   $
            :pk_field     (pk-field-id $$)
            :id           (data/id :venues)
            :db_id        (data/id)
            :raw_table_id $
            :created_at   $}))
  ((user->client :rasta) :get 200 (format "table/%d" (data/id :venues))))

;; GET /api/table/:id should return a 403 for a user that doesn't have read permissions for the table
(tt/expect-with-temp [Database [{database-id :id}]
                      Table    [{table-id :id}    {:db_id database-id}]]
  "You don't have permissions to do that."
  (do
    (perms/delete-related-permissions! (perms-group/all-users) (perms/object-path database-id))
    ((user->client :rasta) :get 403 (str "table/" table-id))))

(defn- query-metadata-defaults []
  (->> dimension-options-for-response
       var-get
       walk/keywordize-keys
       (assoc (table-defaults) :dimension_options)))

;; ## GET /api/table/:id/query_metadata
(expect
<<<<<<< HEAD
  (merge (query-metadata-defaults)
         (match-$ (hydrate/hydrate (Table (id :categories)) :field_values)
           {:schema       "PUBLIC"
            :name         "CATEGORIES"
            :display_name "Categories"
            :fields       (let [defaults (assoc field-defaults :table_id (id :categories))]
                            [(merge defaults (match-$ (Field (id :categories :id))
                                               {:special_type             "type/PK"
                                                :name                     "ID"
                                                :display_name             "ID"
                                                :updated_at               $
                                                :id                       $
                                                :position                 0
                                                :created_at               $
                                                :base_type                "type/BigInteger"
                                                :fk_target_field_id       $
                                                :raw_column_id            $
                                                :last_analyzed            $
                                                :dimensions               []
                                                :values                   []
                                                :min_value                1.0
                                                :max_value                75.0}))
                             (merge defaults (match-$ (Field (id :categories :name))
                                               {:special_type             "type/Name"
                                                :name                     "NAME"
                                                :display_name             "Name"
                                                :updated_at               $
                                                :id                       $
                                                :position                 0
                                                :created_at               $
                                                :base_type                "type/Text"
                                                :fk_target_field_id       $
                                                :raw_column_id            $
                                                :last_analyzed            $
                                                :values                   venue-categories
                                                :dimensions               []}))])
=======
  (merge (table-defaults)
         (match-$ (Table (data/id :categories))
           {:schema       "PUBLIC"
            :name         "CATEGORIES"
            :display_name "Categories"
            :fields       (let [defaults (assoc field-defaults :table_id (data/id :categories))]
                            [(merge defaults (match-$ (Field (data/id :categories :id))
                                               {:special_type       "type/PK"
                                                :name               "ID"
                                                :display_name       "ID"
                                                :updated_at         $
                                                :id                 $
                                                :position           0
                                                :created_at         $
                                                :base_type          "type/BigInteger"
                                                :fk_target_field_id $
                                                :raw_column_id      $
                                                :last_analyzed      $
                                                :dimensions         []
                                                :values             []}))
                             (merge defaults (match-$ (Field (data/id :categories :name))
                                               {:special_type       "type/Name"
                                                :name               "NAME"
                                                :display_name       "Name"
                                                :updated_at         $
                                                :id                 $
                                                :position           0
                                                :created_at         $
                                                :base_type          "type/Text"
                                                :fk_target_field_id $
                                                :raw_column_id      $
                                                :last_analyzed      $
                                                :values             data/venue-categories
                                                :dimensions         []}))])
>>>>>>> c3a7dd23
            :rows         75
            :updated_at   $
            :id           (data/id :categories)
            :raw_table_id $
            :created_at   $}))
  ((user->client :rasta) :get 200 (format "table/%d/query_metadata" (data/id :categories))))


(def ^:private user-last-login-date-strs
  "In an effort to be really annoying, the date strings returned by the API are different on Circle than they are locally.
   Generate strings like '2014-01-01' at runtime so we get matching values."
  (let [format-inst (fn [^java.util.Date inst]
                      (format "%d-%02d-%02d"
                              (+ (.getYear inst) 1900)
                              (+ (.getMonth inst) 1)
                              (.getDate inst)))]
    (->> (defs/field-values defs/test-data-map "users" "last_login")
         (map format-inst)
         set
         sort
         vec)))

(def ^:private user-full-names
  (defs/field-values defs/test-data-map "users" "name"))

;;; GET api/table/:id/query_metadata?include_sensitive_fields
;;; Make sure that getting the User table *does* include info about the password field, but not actual values themselves
(expect
<<<<<<< HEAD
  (merge (query-metadata-defaults)
         (match-$ (Table (id :users))
           {:schema       "PUBLIC"
            :name         "USERS"
            :display_name "Users"
            :fields       (let [defaults (assoc field-defaults :table_id (id :users))]
                            [(merge defaults (match-$ (Field (id :users :id))
                                               {:special_type             "type/PK"
                                                :name                     "ID"
                                                :display_name             "ID"
                                                :updated_at               $
                                                :id                       $
                                                :created_at               $
                                                :base_type                "type/BigInteger"
                                                :visibility_type          "normal"
                                                :fk_target_field_id       $
                                                :raw_column_id            $
                                                :last_analyzed            $
                                                :dimensions               []
                                                :values                   []
                                                :min_value                1.0
                                                :max_value                15.0}))
                             (merge defaults (match-$ (Field (id :users :last_login))
                                               {:special_type             nil
                                                :name                     "LAST_LOGIN"
                                                :display_name             "Last Login"
                                                :updated_at               $
                                                :id                       $
                                                :created_at               $
                                                :base_type                "type/DateTime"
                                                :visibility_type          "normal"
                                                :fk_target_field_id       $
                                                :raw_column_id            $
                                                :last_analyzed            $
                                                :dimensions               []
                                                :values                   []
                                                :dimension_options        (var-get datetime-dimension-indexes)
                                                :default_dimension_option (var-get date-default-index)}))
                             (merge defaults (match-$ (Field (id :users :name))
                                               {:special_type             "type/Name"
                                                :name                     "NAME"
                                                :display_name             "Name"
                                                :updated_at               $
                                                :id                       $
                                                :created_at               $
                                                :base_type                "type/Text"
                                                :visibility_type          "normal"
                                                :fk_target_field_id       $
                                                :raw_column_id            $
                                                :last_analyzed            $
                                                :dimensions               []
                                                :values                   (map vector (sort user-full-names))}))
                             (merge defaults (match-$ (Field :table_id (id :users), :name "PASSWORD")
                                               {:special_type             "type/Category"
                                                :name                     "PASSWORD"
                                                :display_name             "Password"
                                                :updated_at               $
                                                :id                       $
                                                :created_at               $
                                                :base_type                "type/Text"
                                                :visibility_type          "sensitive"
                                                :fk_target_field_id       $
                                                :raw_column_id            $
                                                :last_analyzed            $
                                                :dimensions               []
                                                :values                   []}))])
=======
  (merge (table-defaults)
         (match-$ (Table (data/id :users))
           {:schema       "PUBLIC"
            :name         "USERS"
            :display_name "Users"
            :fields       (let [defaults (assoc field-defaults :table_id (data/id :users))]
                            [(merge defaults (match-$ (Field (data/id :users :id))
                                               {:special_type       "type/PK"
                                                :name               "ID"
                                                :display_name       "ID"
                                                :updated_at         $
                                                :id                 $
                                                :created_at         $
                                                :base_type          "type/BigInteger"
                                                :visibility_type    "normal"
                                                :fk_target_field_id $
                                                :raw_column_id      $
                                                :last_analyzed      $
                                                :dimensions         []
                                                :values             []}))
                             (merge defaults (match-$ (Field (data/id :users :last_login))
                                               {:special_type       nil
                                                :name               "LAST_LOGIN"
                                                :display_name       "Last Login"
                                                :updated_at         $
                                                :id                 $
                                                :created_at         $
                                                :base_type          "type/DateTime"
                                                :visibility_type    "normal"
                                                :fk_target_field_id $
                                                :raw_column_id      $
                                                :last_analyzed      $
                                                :dimensions         []
                                                :values             []}))
                             (merge defaults (match-$ (Field (data/id :users :name))
                                               {:special_type       "type/Name"
                                                :name               "NAME"
                                                :display_name       "Name"
                                                :updated_at         $
                                                :id                 $
                                                :created_at         $
                                                :base_type          "type/Text"
                                                :visibility_type    "normal"
                                                :fk_target_field_id $
                                                :raw_column_id      $
                                                :last_analyzed      $
                                                :dimensions         []
                                                :values             (map vector (sort user-full-names))}))
                             (merge defaults (match-$ (Field :table_id (data/id :users), :name "PASSWORD")
                                               {:special_type       "type/Category"
                                                :name               "PASSWORD"
                                                :display_name       "Password"
                                                :updated_at         $
                                                :id                 $
                                                :created_at         $
                                                :base_type          "type/Text"
                                                :visibility_type    "sensitive"
                                                :fk_target_field_id $
                                                :raw_column_id      $
                                                :last_analyzed      $
                                                :dimensions         []
                                                :values             []}))])
>>>>>>> c3a7dd23
            :rows         15
            :updated_at   $
            :id           (data/id :users)
            :raw_table_id $
            :created_at   $}))
  ((user->client :rasta) :get 200 (format "table/%d/query_metadata?include_sensitive_fields=true" (data/id :users))))

;;; GET api/table/:id/query_metadata
;;; Make sure that getting the User table does *not* include password info
(expect
<<<<<<< HEAD
  (merge (query-metadata-defaults)
         (match-$ (Table (id :users))
=======
  (merge (table-defaults)
         (match-$ (Table (data/id :users))
>>>>>>> c3a7dd23
           {:schema       "PUBLIC"
            :name         "USERS"
            :display_name "Users"
            :fields       (let [defaults (assoc field-defaults :table_id (data/id :users))]
                            [(merge defaults (match-$ (Field (data/id :users :id))
                                               {:special_type       "type/PK"
                                                :name               "ID"
                                                :display_name       "ID"
                                                :updated_at         $
                                                :id                 $
                                                :created_at         $
                                                :base_type          "type/BigInteger"
                                                :fk_target_field_id $
                                                :raw_column_id      $
                                                :last_analyzed      $
                                                :dimensions         []
<<<<<<< HEAD
                                                :values             []
                                                :min_value          1.0
                                                :max_value          15.0}))
                             (merge defaults (match-$ (Field (id :users :last_login))
                                               {:special_type             nil
                                                :name                     "LAST_LOGIN"
                                                :display_name             "Last Login"
                                                :updated_at               $
                                                :id                       $
                                                :created_at               $
                                                :base_type                "type/DateTime"
                                                :fk_target_field_id       $
                                                :raw_column_id            $
                                                :last_analyzed            $
                                                :dimensions               []
                                                :values                   []
                                                :dimension_options        (var-get datetime-dimension-indexes)
                                                :default_dimension_option (var-get date-default-index)}))
                             (merge defaults (match-$ (Field (id :users :name))
=======
                                                :values             []}))
                             (merge defaults (match-$ (Field (data/id :users :last_login))
                                               {:special_type       nil
                                                :name               "LAST_LOGIN"
                                                :display_name       "Last Login"
                                                :updated_at         $
                                                :id                 $
                                                :created_at         $
                                                :base_type          "type/DateTime"
                                                :fk_target_field_id $
                                                :raw_column_id      $
                                                :last_analyzed      $
                                                :dimensions         []
                                                :values             []}))
                             (merge defaults (match-$ (Field (data/id :users :name))
>>>>>>> c3a7dd23
                                               {:special_type       "type/Name"
                                                :name               "NAME"
                                                :display_name       "Name"
                                                :updated_at         $
                                                :id                 $
                                                :created_at         $
                                                :base_type          "type/Text"
                                                :fk_target_field_id $
                                                :raw_column_id      $
                                                :last_analyzed      $
                                                :dimensions         []
                                                :values             [["Broen Olujimi"]
                                                                     ["Conchúr Tihomir"]
                                                                     ["Dwight Gresham"]
                                                                     ["Felipinho Asklepios"]
                                                                     ["Frans Hevel"]
                                                                     ["Kaneonuskatew Eiran"]
                                                                     ["Kfir Caj"]
                                                                     ["Nils Gotam"]
                                                                     ["Plato Yeshua"]
                                                                     ["Quentin Sören"]
                                                                     ["Rüstem Hebel"]
                                                                     ["Shad Ferdynand"]
                                                                     ["Simcha Yan"]
                                                                     ["Spiros Teofil"]
                                                                     ["Szymon Theutrich"]]}))])
            :rows         15
            :updated_at   $
            :id           (data/id :users)
            :raw_table_id $
            :created_at   $}))
  ((user->client :rasta) :get 200 (format "table/%d/query_metadata" (data/id :users))))

;; Check that FK fields belonging to Tables we don't have permissions for don't come back as hydrated `:target`(#3867)
(expect
  #{{:name "id", :target false}
    {:name "fk", :target false}}
  ;; create a temp DB with two tables; table-2 has an FK to table-1
  (tt/with-temp* [Database [db]
                  Table    [table-1    {:db_id (u/get-id db)}]
                  Table    [table-2    {:db_id (u/get-id db)}]
                  Field    [table-1-id {:table_id (u/get-id table-1), :name "id", :base_type :type/Integer, :special_type :type/PK}]
                  Field    [table-2-id {:table_id (u/get-id table-2), :name "id", :base_type :type/Integer, :special_type :type/PK}]
                  Field    [table-2-fk {:table_id (u/get-id table-2), :name "fk", :base_type :type/Integer, :special_type :type/FK, :fk_target_field_id (u/get-id table-1-id)}]]
    ;; grant permissions only to table-2
    (perms/revoke-permissions! (perms-group/all-users) (u/get-id db))
    (perms/grant-permissions! (perms-group/all-users) (u/get-id db) (:schema table-2) (u/get-id table-2))
    ;; metadata for table-2 should show all fields for table-2, but the FK target info shouldn't be hydrated
    (set (for [field (:fields ((user->client :rasta) :get 200 (format "table/%d/query_metadata" (u/get-id table-2))))]
           (-> (select-keys field [:name :target])
               (update :target boolean))))))


;; ## PUT /api/table/:id
(tt/expect-with-temp [Table [table {:rows 15}]]
  (merge (-> (table-defaults)
             (dissoc :segments :field_values :metrics)
             (assoc-in [:db :details] {:db "mem:test-data;USER=GUEST;PASSWORD=guest"}))
         (match-$ table
           {:description     "What a nice table!"
            :entity_type     "person"
            :visibility_type "hidden"
            :schema          $
            :name            $
            :rows            15
            :display_name    "Userz"
            :pk_field        (pk-field-id $$)
            :id              $
            :raw_table_id    $
            :created_at      $}))
  (do ((user->client :crowberto) :put 200 (format "table/%d" (:id table)) {:display_name    "Userz"
                                                                           :entity_type     "person"
                                                                           :visibility_type "hidden"
                                                                           :description     "What a nice table!"})
      (dissoc ((user->client :crowberto) :get 200 (format "table/%d" (:id table)))
              :updated_at)))

(tt/expect-with-temp [Table [table {:rows 15}]]
  2
  (let [original-sync-table! sync-database/sync-table!
        called (atom 0)
        test-fun (fn [state]
                   (with-redefs [sync-database/sync-table! (fn [& args] (swap! called inc)
                                                             (apply original-sync-table! args))]
                     ((user->client :crowberto) :put 200 (format "table/%d" (:id table)) {:display_name    "Userz"
                                                                                          :entity_type     "person"
                                                                                          :visibility_type state
                                                                                          :description     "What a nice table!"})))]
    (do (test-fun "hidden")
        (test-fun nil)
        (test-fun "hidden")
        (test-fun "cruft")
        (test-fun "technical")
        (test-fun nil)
        (test-fun "technical")
        @called)))

;; ## GET /api/table/:id/fks
;; We expect a single FK from CHECKINS.USER_ID -> USERS.ID
(expect
<<<<<<< HEAD
  (let [checkins-user-field (Field (id :checkins :user_id))
        users-id-field      (Field (id :users :id))
        fk-field-defaults   (dissoc field-defaults :target :dimension_options :default_dimension_option)]
=======
  (let [checkins-user-field (Field (data/id :checkins :user_id))
        users-id-field      (Field (data/id :users :id))]
>>>>>>> c3a7dd23
    [{:origin_id      (:id checkins-user-field)
      :destination_id (:id users-id-field)
      :relationship   "Mt1"
      :origin         (merge fk-field-defaults
                             (match-$ checkins-user-field
                               {:id                 $
                                :table_id           $
                                :raw_column_id      $
                                :name               "USER_ID"
                                :display_name       "User ID"
                                :base_type          "type/Integer"
                                :preview_display    $
                                :position           $
                                :special_type       "type/FK"
                                :fk_target_field_id $
                                :created_at         $
                                :updated_at         $
                                :last_analyzed      $
                                :min_value          1.0
                                :max_value          15.0
                                :table              (merge (dissoc (table-defaults) :segments :field_values :metrics)
                                                           (match-$ (Table (data/id :checkins))
                                                             {:schema       "PUBLIC"
                                                              :name         "CHECKINS"
                                                              :display_name "Checkins"
                                                              :rows         1000
                                                              :updated_at   $
                                                              :id           $
                                                              :raw_table_id $
                                                              :created_at   $}))}))
      :destination    (merge fk-field-defaults
                             (match-$ users-id-field
                               {:id                 $
                                :table_id           $
                                :raw_column_id      $
                                :name               "ID"
                                :display_name       "ID"
                                :base_type          "type/BigInteger"
                                :preview_display    $
                                :position           $
                                :special_type       "type/PK"
                                :fk_target_field_id $
                                :created_at         $
                                :updated_at         $
                                :last_analyzed      $
                                :min_value          1.0
                                :max_value          15.0
                                :table              (merge (dissoc (table-defaults) :db :segments :field_values :metrics)
                                                           (match-$ (Table (data/id :users))
                                                             {:schema       "PUBLIC"
                                                              :name         "USERS"
                                                              :display_name "Users"
                                                              :rows         15
                                                              :updated_at   $
                                                              :id           $
                                                              :raw_table_id $
                                                              :created_at   $}))}))}])
  ((user->client :rasta) :get 200 (format "table/%d/fks" (data/id :users))))

;; Make sure metadata for 'virtual' tables comes back as expected from GET /api/table/:id/query_metadata
(tt/expect-with-temp [Card [card {:name          "Go Dubs!"
                                  :database_id   (data/id)
                                  :dataset_query {:database (data/id)
                                                  :type     :native
                                                  :native   {:query (format "SELECT NAME, ID, PRICE, LATITUDE FROM VENUES")}}}]]
  (let [card-virtual-table-id (str "card__" (u/get-id card))]
    {:display_name "Go Dubs!"
     :schema       "Everything else"
     :db_id        database/virtual-id
     :id           card-virtual-table-id
     :description  nil
     :fields       (for [[field-name display-name base-type] [["NAME"     "Name"     "type/Text"]
                                                              ["ID"       "ID"       "type/Integer"]
                                                              ["PRICE"    "Price"    "type/Integer"]
                                                              ["LATITUDE" "Latitude" "type/Float"]]]
                     {:name         field-name
                      :display_name display-name
                      :base_type    base-type
                      :table_id     card-virtual-table-id
                      :id           ["field-literal" field-name base-type]
                      :special_type nil})})
  (do
    ;; run the Card which will populate its result_metadata column
    ((user->client :crowberto) :post 200 (format "card/%d/query" (u/get-id card)))
    ;; Now fetch the metadata for this "table"
    ((user->client :crowberto) :get 200 (format "table/card__%d/query_metadata" (u/get-id card)))))


;; make sure GET /api/table/:id/fks just returns nothing for 'virtual' tables
(expect
  []
  ((user->client :crowberto) :get 200 "table/card__1000/fks"))

(defn- narrow-fields [category-names api-response]
  (for [field (:fields api-response)
        :when (contains? (set category-names) (:name field))]
    (-> field
        (select-keys [:id :table_id :name :values :dimensions])
        (update :dimensions (fn [dim]
                              (if (map? dim)
                                (dissoc dim :id :created_at :updated_at)
                                dim))))))

(defn- category-id-special-type
  "Field values will only be returned when the field's special type is
  set to type/Category. This function will change that for
  category_id, then invoke `F` and roll it back afterwards"
  [special-type f]
  (let [original-special-type (:special_type (Field (data/id :venues :category_id)))]
    (try
      (db/update! Field (data/id :venues :category_id) {:special_type special-type})
      (f)
      (finally
        (db/update! Field (data/id :venues :category_id) {:special_type original-special-type})))))

;; ## GET /api/table/:id/query_metadata
;; Ensure internal remapped dimensions and human_readable_values are returned
(expect
  [{:table_id (data/id :venues)
    :id (data/id :venues :category_id)
    :name "CATEGORY_ID"
    :values (map-indexed (fn [idx [category]] [idx category]) data/venue-categories)
    :dimensions {:name "Foo", :field_id (data/id :venues :category_id), :human_readable_field_id nil, :type "internal"}}
   {:id (data/id :venues :price)
    :table_id (data/id :venues)
    :name "PRICE"
    :values [[1] [2] [3] [4]]
    :dimensions []}]
  (data/with-data
    (data/create-venue-category-remapping "Foo")
    (category-id-special-type
     :type/Category
     (fn []
       (narrow-fields ["PRICE" "CATEGORY_ID"]
                      ((user->client :rasta) :get 200 (format "table/%d/query_metadata" (data/id :venues))))))))

;; ## GET /api/table/:id/query_metadata
;; Ensure internal remapped dimensions and human_readable_values are returned when type is enum
(expect
  [{:table_id (data/id :venues)
    :id (data/id :venues :category_id)
    :name "CATEGORY_ID"
    :values (map-indexed (fn [idx [category]] [idx category]) data/venue-categories)
    :dimensions {:name "Foo", :field_id (data/id :venues :category_id), :human_readable_field_id nil, :type "internal"}}
   {:id (data/id :venues :price)
    :table_id (data/id :venues)
    :name "PRICE"
    :values [[1] [2] [3] [4]]
    :dimensions []}]
  (data/with-data
    (data/create-venue-category-remapping "Foo")
    (category-id-special-type
     :type/Enum
     (fn []
       (narrow-fields ["PRICE" "CATEGORY_ID"]
                      ((user->client :rasta) :get 200 (format "table/%d/query_metadata" (data/id :venues))))))))

;; ## GET /api/table/:id/query_metadata
;; Ensure FK remappings are returned
(expect
  [{:table_id (data/id :venues)
    :id (data/id :venues :category_id)
    :name "CATEGORY_ID"
    :values []
    :dimensions {:name "Foo", :field_id (data/id :venues :category_id), :human_readable_field_id (data/id :categories :name), :type "external"}}
   {:id (data/id :venues :price)
    :table_id (data/id :venues)
    :name "PRICE"
    :values [[1] [2] [3] [4]]
    :dimensions []}]
  (data/with-data
    (data/create-venue-category-fk-remapping "Foo")
    (category-id-special-type
     :type/Category
     (fn []
       (narrow-fields ["PRICE" "CATEGORY_ID"]
<<<<<<< HEAD
                      ((user->client :rasta) :get 200 (format "table/%d/query_metadata" (id :venues))))))))

;; Ensure dimensions options are sorted numerically, but returned as strings
(expect
  (map str (sort (map #(Long/parseLong %) (var-get datetime-dimension-indexes))))
  (var-get datetime-dimension-indexes))

(expect
  (map str (sort (map #(Long/parseLong %) (var-get numeric-dimension-indexes))))
  (var-get numeric-dimension-indexes))

;; Numeric fields without min/max values should not have binning strategies
(expect
  []
  (let [{:keys [min_value max_value]} (Field (id :venues :latitude))]
    (try
      (db/update! Field (id :venues :latitude) :min_value nil :max_value nil)
      (-> ((user->client :rasta) :get 200 (format "table/%d/query_metadata" (id :categories)))
          (get-in [:fields])
          first
          :dimension_options)
      (finally
        (db/update! Field (id :venues :latitude) :min_value min_value :max_value max_value)))))

(defn- extract-dimension-options
  "For the given `FIELD-NAME` find it's dimension_options following
  the indexes given in the field"
  [response field-name]
  (set
   (for [dim-index (->> response
                        :fields
                        (m/find-first #(= field-name (:name %)))
                        :dimension_options)
         :let [{[_ _ strategy _] :mbql} (get-in response [:dimension_options (keyword dim-index)])]]
     strategy)))

;; Lat/Long fields should use bin-width rather than num-bins
(expect
  (if (binning-supported?)
    #{"bin-width" "default"}
    #{})
  (let [response ((user->client :rasta) :get 200 (format "table/%d/query_metadata" (id :venues)))]
    (extract-dimension-options response "LATITUDE")))

;; Number columns without a special type should use "num-bins"
(expect
  (if (binning-supported?)
    #{"num-bins" "default"}
    #{})
  (let [{:keys [special_type]} (Field (id :venues :price))]
    (try
      (db/update! Field (id :venues :price) :special_type nil)

      (let [response ((user->client :rasta) :get 200 (format "table/%d/query_metadata" (id :venues)))]
        (extract-dimension-options response "PRICE"))

      (finally
        (db/update! Field (id :venues :price) :special_type special_type)))))
=======
                      ((user->client :rasta) :get 200 (format "table/%d/query_metadata" (data/id :venues))))))))
>>>>>>> c3a7dd23
<|MERGE_RESOLUTION|>--- conflicted
+++ resolved
@@ -21,16 +21,10 @@
              [util :as tu :refer [match-$ resolve-private-vars]]]
             [metabase.test.data
              [dataset-definitions :as defs]
-<<<<<<< HEAD
-             [users :refer :all]]
+             [users :refer [user->client]]]
             [toucan
              [db :as db]
              [hydrate :as hydrate]]
-=======
-             [users :refer [user->client]]]
-            [toucan.hydrate :as hydrate]
-            [toucan.db :as db]
->>>>>>> c3a7dd23
             [toucan.util.test :as tt]))
 
 (resolve-private-vars metabase.models.table pk-field-id)
@@ -152,14 +146,13 @@
 
 ;; ## GET /api/table/:id/query_metadata
 (expect
-<<<<<<< HEAD
   (merge (query-metadata-defaults)
-         (match-$ (hydrate/hydrate (Table (id :categories)) :field_values)
+         (match-$ (hydrate/hydrate (Table (data/id :categories)) :field_values)
            {:schema       "PUBLIC"
             :name         "CATEGORIES"
             :display_name "Categories"
-            :fields       (let [defaults (assoc field-defaults :table_id (id :categories))]
-                            [(merge defaults (match-$ (Field (id :categories :id))
+            :fields       (let [defaults (assoc field-defaults :table_id (data/id :categories))]
+                            [(merge defaults (match-$ (Field (data/id :categories :id))
                                                {:special_type             "type/PK"
                                                 :name                     "ID"
                                                 :display_name             "ID"
@@ -175,7 +168,7 @@
                                                 :values                   []
                                                 :min_value                1.0
                                                 :max_value                75.0}))
-                             (merge defaults (match-$ (Field (id :categories :name))
+                             (merge defaults (match-$ (Field (data/id :categories :name))
                                                {:special_type             "type/Name"
                                                 :name                     "NAME"
                                                 :display_name             "Name"
@@ -187,44 +180,8 @@
                                                 :fk_target_field_id       $
                                                 :raw_column_id            $
                                                 :last_analyzed            $
-                                                :values                   venue-categories
+                                                :values                   data/venue-categories
                                                 :dimensions               []}))])
-=======
-  (merge (table-defaults)
-         (match-$ (Table (data/id :categories))
-           {:schema       "PUBLIC"
-            :name         "CATEGORIES"
-            :display_name "Categories"
-            :fields       (let [defaults (assoc field-defaults :table_id (data/id :categories))]
-                            [(merge defaults (match-$ (Field (data/id :categories :id))
-                                               {:special_type       "type/PK"
-                                                :name               "ID"
-                                                :display_name       "ID"
-                                                :updated_at         $
-                                                :id                 $
-                                                :position           0
-                                                :created_at         $
-                                                :base_type          "type/BigInteger"
-                                                :fk_target_field_id $
-                                                :raw_column_id      $
-                                                :last_analyzed      $
-                                                :dimensions         []
-                                                :values             []}))
-                             (merge defaults (match-$ (Field (data/id :categories :name))
-                                               {:special_type       "type/Name"
-                                                :name               "NAME"
-                                                :display_name       "Name"
-                                                :updated_at         $
-                                                :id                 $
-                                                :position           0
-                                                :created_at         $
-                                                :base_type          "type/Text"
-                                                :fk_target_field_id $
-                                                :raw_column_id      $
-                                                :last_analyzed      $
-                                                :values             data/venue-categories
-                                                :dimensions         []}))])
->>>>>>> c3a7dd23
             :rows         75
             :updated_at   $
             :id           (data/id :categories)
@@ -253,14 +210,13 @@
 ;;; GET api/table/:id/query_metadata?include_sensitive_fields
 ;;; Make sure that getting the User table *does* include info about the password field, but not actual values themselves
 (expect
-<<<<<<< HEAD
   (merge (query-metadata-defaults)
-         (match-$ (Table (id :users))
+         (match-$ (Table (data/id :users))
            {:schema       "PUBLIC"
             :name         "USERS"
             :display_name "Users"
-            :fields       (let [defaults (assoc field-defaults :table_id (id :users))]
-                            [(merge defaults (match-$ (Field (id :users :id))
+            :fields       (let [defaults (assoc field-defaults :table_id (data/id :users))]
+                            [(merge defaults (match-$ (Field (data/id :users :id))
                                                {:special_type             "type/PK"
                                                 :name                     "ID"
                                                 :display_name             "ID"
@@ -276,7 +232,7 @@
                                                 :values                   []
                                                 :min_value                1.0
                                                 :max_value                15.0}))
-                             (merge defaults (match-$ (Field (id :users :last_login))
+                             (merge defaults (match-$ (Field (data/id :users :last_login))
                                                {:special_type             nil
                                                 :name                     "LAST_LOGIN"
                                                 :display_name             "Last Login"
@@ -290,9 +246,9 @@
                                                 :last_analyzed            $
                                                 :dimensions               []
                                                 :values                   []
-                                                :dimension_options        (var-get datetime-dimension-indexes)
-                                                :default_dimension_option (var-get date-default-index)}))
-                             (merge defaults (match-$ (Field (id :users :name))
+                                                :default_dimension_option (var-get date-default-index)
+                                                :dimension_options        (var-get datetime-dimension-indexes)}))
+                             (merge defaults (match-$ (Field (data/id :users :name))
                                                {:special_type             "type/Name"
                                                 :name                     "NAME"
                                                 :display_name             "Name"
@@ -306,7 +262,7 @@
                                                 :last_analyzed            $
                                                 :dimensions               []
                                                 :values                   (map vector (sort user-full-names))}))
-                             (merge defaults (match-$ (Field :table_id (id :users), :name "PASSWORD")
+                             (merge defaults (match-$ (Field :table_id (data/id :users), :name "PASSWORD")
                                                {:special_type             "type/Category"
                                                 :name                     "PASSWORD"
                                                 :display_name             "Password"
@@ -320,70 +276,6 @@
                                                 :last_analyzed            $
                                                 :dimensions               []
                                                 :values                   []}))])
-=======
-  (merge (table-defaults)
-         (match-$ (Table (data/id :users))
-           {:schema       "PUBLIC"
-            :name         "USERS"
-            :display_name "Users"
-            :fields       (let [defaults (assoc field-defaults :table_id (data/id :users))]
-                            [(merge defaults (match-$ (Field (data/id :users :id))
-                                               {:special_type       "type/PK"
-                                                :name               "ID"
-                                                :display_name       "ID"
-                                                :updated_at         $
-                                                :id                 $
-                                                :created_at         $
-                                                :base_type          "type/BigInteger"
-                                                :visibility_type    "normal"
-                                                :fk_target_field_id $
-                                                :raw_column_id      $
-                                                :last_analyzed      $
-                                                :dimensions         []
-                                                :values             []}))
-                             (merge defaults (match-$ (Field (data/id :users :last_login))
-                                               {:special_type       nil
-                                                :name               "LAST_LOGIN"
-                                                :display_name       "Last Login"
-                                                :updated_at         $
-                                                :id                 $
-                                                :created_at         $
-                                                :base_type          "type/DateTime"
-                                                :visibility_type    "normal"
-                                                :fk_target_field_id $
-                                                :raw_column_id      $
-                                                :last_analyzed      $
-                                                :dimensions         []
-                                                :values             []}))
-                             (merge defaults (match-$ (Field (data/id :users :name))
-                                               {:special_type       "type/Name"
-                                                :name               "NAME"
-                                                :display_name       "Name"
-                                                :updated_at         $
-                                                :id                 $
-                                                :created_at         $
-                                                :base_type          "type/Text"
-                                                :visibility_type    "normal"
-                                                :fk_target_field_id $
-                                                :raw_column_id      $
-                                                :last_analyzed      $
-                                                :dimensions         []
-                                                :values             (map vector (sort user-full-names))}))
-                             (merge defaults (match-$ (Field :table_id (data/id :users), :name "PASSWORD")
-                                               {:special_type       "type/Category"
-                                                :name               "PASSWORD"
-                                                :display_name       "Password"
-                                                :updated_at         $
-                                                :id                 $
-                                                :created_at         $
-                                                :base_type          "type/Text"
-                                                :visibility_type    "sensitive"
-                                                :fk_target_field_id $
-                                                :raw_column_id      $
-                                                :last_analyzed      $
-                                                :dimensions         []
-                                                :values             []}))])
->>>>>>> c3a7dd23
             :rows         15
             :updated_at   $
             :id           (data/id :users)
@@ -394,13 +286,8 @@
 ;;; GET api/table/:id/query_metadata
 ;;; Make sure that getting the User table does *not* include password info
 (expect
-<<<<<<< HEAD
   (merge (query-metadata-defaults)
-         (match-$ (Table (id :users))
-=======
-  (merge (table-defaults)
          (match-$ (Table (data/id :users))
->>>>>>> c3a7dd23
            {:schema       "PUBLIC"
             :name         "USERS"
             :display_name "Users"
@@ -417,11 +304,10 @@
                                                 :raw_column_id      $
                                                 :last_analyzed      $
                                                 :dimensions         []
-<<<<<<< HEAD
                                                 :values             []
                                                 :min_value          1.0
                                                 :max_value          15.0}))
-                             (merge defaults (match-$ (Field (id :users :last_login))
+                             (merge defaults (match-$ (Field (data/id :users :last_login))
                                                {:special_type             nil
                                                 :name                     "LAST_LOGIN"
                                                 :display_name             "Last Login"
@@ -434,26 +320,9 @@
                                                 :last_analyzed            $
                                                 :dimensions               []
                                                 :values                   []
-                                                :dimension_options        (var-get datetime-dimension-indexes)
-                                                :default_dimension_option (var-get date-default-index)}))
-                             (merge defaults (match-$ (Field (id :users :name))
-=======
-                                                :values             []}))
-                             (merge defaults (match-$ (Field (data/id :users :last_login))
-                                               {:special_type       nil
-                                                :name               "LAST_LOGIN"
-                                                :display_name       "Last Login"
-                                                :updated_at         $
-                                                :id                 $
-                                                :created_at         $
-                                                :base_type          "type/DateTime"
-                                                :fk_target_field_id $
-                                                :raw_column_id      $
-                                                :last_analyzed      $
-                                                :dimensions         []
-                                                :values             []}))
+                                                :default_dimension_option (var-get date-default-index)
+                                                :dimension_options        (var-get datetime-dimension-indexes)}))
                              (merge defaults (match-$ (Field (data/id :users :name))
->>>>>>> c3a7dd23
                                                {:special_type       "type/Name"
                                                 :name               "NAME"
                                                 :display_name       "Name"
@@ -554,14 +423,9 @@
 ;; ## GET /api/table/:id/fks
 ;; We expect a single FK from CHECKINS.USER_ID -> USERS.ID
 (expect
-<<<<<<< HEAD
-  (let [checkins-user-field (Field (id :checkins :user_id))
-        users-id-field      (Field (id :users :id))
+  (let [checkins-user-field (Field (data/id :checkins :user_id))
+        users-id-field      (Field (data/id :users :id))
         fk-field-defaults   (dissoc field-defaults :target :dimension_options :default_dimension_option)]
-=======
-  (let [checkins-user-field (Field (data/id :checkins :user_id))
-        users-id-field      (Field (data/id :users :id))]
->>>>>>> c3a7dd23
     [{:origin_id      (:id checkins-user-field)
       :destination_id (:id users-id-field)
       :relationship   "Mt1"
@@ -738,8 +602,7 @@
      :type/Category
      (fn []
        (narrow-fields ["PRICE" "CATEGORY_ID"]
-<<<<<<< HEAD
-                      ((user->client :rasta) :get 200 (format "table/%d/query_metadata" (id :venues))))))))
+                      ((user->client :rasta) :get 200 (format "table/%d/query_metadata" (data/id :venues))))))))
 
 ;; Ensure dimensions options are sorted numerically, but returned as strings
 (expect
@@ -753,15 +616,15 @@
 ;; Numeric fields without min/max values should not have binning strategies
 (expect
   []
-  (let [{:keys [min_value max_value]} (Field (id :venues :latitude))]
+  (let [{:keys [min_value max_value]} (Field (data/id :venues :latitude))]
     (try
-      (db/update! Field (id :venues :latitude) :min_value nil :max_value nil)
-      (-> ((user->client :rasta) :get 200 (format "table/%d/query_metadata" (id :categories)))
+      (db/update! Field (data/id :venues :latitude) :min_value nil :max_value nil)
+      (-> ((user->client :rasta) :get 200 (format "table/%d/query_metadata" (data/id :categories)))
           (get-in [:fields])
           first
           :dimension_options)
       (finally
-        (db/update! Field (id :venues :latitude) :min_value min_value :max_value max_value)))))
+        (db/update! Field (data/id :venues :latitude) :min_value min_value :max_value max_value)))))
 
 (defn- extract-dimension-options
   "For the given `FIELD-NAME` find it's dimension_options following
@@ -777,26 +640,23 @@
 
 ;; Lat/Long fields should use bin-width rather than num-bins
 (expect
-  (if (binning-supported?)
+  (if (data/binning-supported?)
     #{"bin-width" "default"}
     #{})
-  (let [response ((user->client :rasta) :get 200 (format "table/%d/query_metadata" (id :venues)))]
+  (let [response ((user->client :rasta) :get 200 (format "table/%d/query_metadata" (data/id :venues)))]
     (extract-dimension-options response "LATITUDE")))
 
 ;; Number columns without a special type should use "num-bins"
 (expect
-  (if (binning-supported?)
+  (if (data/binning-supported?)
     #{"num-bins" "default"}
     #{})
-  (let [{:keys [special_type]} (Field (id :venues :price))]
+  (let [{:keys [special_type]} (Field (data/id :venues :price))]
     (try
-      (db/update! Field (id :venues :price) :special_type nil)
-
-      (let [response ((user->client :rasta) :get 200 (format "table/%d/query_metadata" (id :venues)))]
+      (db/update! Field (data/id :venues :price) :special_type nil)
+
+      (let [response ((user->client :rasta) :get 200 (format "table/%d/query_metadata" (data/id :venues)))]
         (extract-dimension-options response "PRICE"))
 
       (finally
-        (db/update! Field (id :venues :price) :special_type special_type)))))
-=======
-                      ((user->client :rasta) :get 200 (format "table/%d/query_metadata" (data/id :venues))))))))
->>>>>>> c3a7dd23
+        (db/update! Field (data/id :venues :price) :special_type special_type)))))