--- conflicted
+++ resolved
@@ -3794,28 +3794,29 @@
                   constraints:
                     nullable: false
   - changeSet:
-<<<<<<< HEAD
+      id: 62
+      author: senior
+      comment: 'Added 0.26.0'
+      changes:
+        - addColumn:
+            tableName: metabase_database
+            columns:
+              - column:
+                  name: timezone
+                  type: VARCHAR(254)
+                  remarks: 'Timezone identifier for the database, set by the sync process'
+  - changeSet:
       id: 63
       author: camsaul
-=======
-      id: 62
-      author: senior
->>>>>>> 5688c060
       comment: 'Added 0.26.0'
       changes:
         - addColumn:
             tableName: metabase_database
             columns:
               - column:
-<<<<<<< HEAD
                   name: is_on_demand
                   type: boolean
                   remarks: 'Whether we should do On-Demand caching of FieldValues for this DB. This means FieldValues are updated when their Field is used in a Dashboard or Card param.'
                   defaultValue: false
                   constraints:
-                    nullable: false
-=======
-                  name: timezone
-                  type: VARCHAR(254)
-                  remarks: 'Timezone identifier for the database, set by the sync process'
->>>>>>> 5688c060
+                    nullable: false